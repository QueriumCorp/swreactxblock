"""
StepWise Power xblock questions can contain up to 10 variants.  The xblock remembers which variants the student has attempted and if the student
requests a new variant, we will try to assign one that has not yet been attempted. Once the student has attempted all available variants,
if they request another variant, we will clear the list of attempted variants and start assigning variants over again.

We count question attempts made by the student.  We don't consider an attempt to have begun until the student submits their first step
in the attempt, or requests a hint, or requests to see the worked-out solution ('ShowMe').
We use a callback from the StepWise UI client code to know that the student has begun their attempt.

An attempt isn't counted until the student submits their first step since the student can visit the question, then leave the question
without doing any work, and come back later.  We don't want to wait until after the student submits their final answer to count the attempt
to prevent the student from (1) visiting the problem, (2) clicking show solution, (3) writing down the steps, and (4) reloading the browser
web page.  In this scenario the student has seen the steps to the solution, but is not charged for an attempt.

When the student completes work on the StepWise problem ('victory'), we use a callback from the StepWise UI client code to record
the student's score on that attempt.

The Javascript code in this xblock displays the score and steps on the student's most recent attempt (only).

Note that the xblock Python code's logic for computing the score is somewhat duplicated in the xblock's Javascript code since the Javascript is
responsible for updating the information displayed to the student on their results, and the Python code does not currently provide
this detailed scoring data down to the Javascript code.  It may be possible for the results of the scoring callback POST to return
the scoring details to the Javascript code for display, but this is not currently done.  Thus, if you need to update the scoring logic
here in Python, you need to check the Javascript source in js/src/swpwrxstudent.js to make sure you don't also have to change the score display
logic there.

The swpwr_problem_hints field is optional, and looks like this:
swpwr.problem.wpHints = [
  {
    "pageId": "newbWorkProblem",
    "hints":[
        "helpful hint",
        "Even more helpful",
        "Fricken enlightenment"
    ]
  },
  { // another page
  },
  {
    // yet another page
  },
]

"""

# Python stuff
import pkg_resources
import random
import json
import re
from logging import getLogger

# Django Stuff
from django.conf import settings

# Open edX stuff
from xblock.core import XBlock
from xblock.fields import Integer, String, Scope, Dict, Float, Boolean
from web_fragments.fragment import Fragment
# McDaniel apr-2019: this is deprecated.
#from xblock.fragment import Fragment
from xblock.scorable import ScorableXBlockMixin, Score
from xblockutils.studio_editable import StudioEditableXBlockMixin
from lms.djangoapps.courseware.courses import get_course_by_id
from xblock.mixins import ScopedStorageMixin


UNSET = object()

logger = getLogger(__name__)

#DEBUG=settings.ROVER_DEBUG
# DEBUG=False
DEBUG=True

DEFAULT_RANK="cadet"  # What we'll use for a rank if not modified by the user/default
TEST_MODE=False

"""
The general idea is that we'll determine which question parameters to pass to the StepWise client before invoking it,
making use of course-wide StepWise defaults if set.
If the student has exceeded the max mumber of attempts (course-wide setting or per-question setting), we won't let them
start another attempt.
We'll then get two call-backs:
1. When the student begins work on the question (e.g. submits a first step, clicks 'Hint', or clicks 'Show Solution',
the callback code here will increment the attempts counter.
2. When the student completes the problem ('victory'), we'll compute their grade and save their grade for this attempt.
Note that the student can start an attempt, but never finish (abandoned attempt), but we will still want to count that attempt.
"""

@XBlock.wants('user')
class SWPWRXBlock(StudioEditableXBlockMixin, ScorableXBlockMixin, XBlock):
    """
    This xblock provides up to 10 variants of a question for delivery using the StepWise UI.
    """

    has_author_view = True # tells the xblock to not ignore the AuthorView
    has_score = True       # tells the xblock to not ignore the grade event
    show_in_read_only_mode = True # tells the xblock to let the instructor view the student's work (lms/djangoapps/courseware/masquerade.py)

    MAX_VARIANTS = 1	   # This code handles 1 variant

    # Fields are defined on the class.  You can access them in your code as
    # self.<fieldname>.

    # Place to store the UUID for this xblock instance.  Not currently displayed in any view.
    url_name = String(display_name="URL name", default='NONE', scope=Scope.content)

    # PER-QUESTION GRADING OPTIONS (SEPARATE SET FOR COURSE DEFAULTS)
    q_weight = Float(
        display_name="Problem Weight",
        help="Defines the number of points the problem is worth.",
        scope=Scope.content,
        default=1.0,
        enforce_type=True
    )

    q_grade_showme_ded = Float(display_name="Point deduction for using Show Solution",help="SWPWR Raw points deducted from 3.0 (Default: 3.0)", default=3.0, scope=Scope.content)
    q_grade_hints_count = Integer(help="SWPWR Number of Hints before deduction", default=2, scope=Scope.content)
    q_grade_hints_ded = Float(help="SWPWR Point deduction for using excessive Hints", default=1.0, scope=Scope.content)
    q_grade_errors_count = Integer(help="SWPWR Number of Errors before deduction", default=2, scope=Scope.content)
    q_grade_errors_ded = Float(help="SWPWR Point deduction for excessive Errors", default=1.0, scope=Scope.content)
    q_grade_min_steps_count = Integer(help="SWPWR Minimum valid steps in solution for full credit", default=3, scope=Scope.content)
    q_grade_min_steps_ded = Float(help="SWPWR Point deduction for fewer than minimum valid steps", default=0.25, scope=Scope.content)

    # PER-QUESTION HINTS/SHOW SOLUTION OPTIONS
    q_option_hint = Boolean(help='SWPWR Display Hint button if "True"', default=True, scope=Scope.content)
    q_option_showme = Boolean(help='SWPWR Display ShowSolution button if "True"', default=True, scope=Scope.content)

    # MAX ATTEMPTS PER-QUESTION OVERRIDE OF COURSE DEFAULT
    q_max_attempts = Integer(help="SWPWR Max question attempts (-1 = Use Course Default)", default=-1, scope=Scope.content)

    # STEP-WISE QUESTION DEFINITION FIELDS FOR VARIANTS
    display_name = String(display_name="SWPWR Display name", default='SWPWR', scope=Scope.content)

    q_id = String(help="Question ID", default="", scope=Scope.content)
    q_label = String(help="SWPWR Question label", default="", scope=Scope.content)
    q_stimulus = String(help="SWPWR Stimulus", default='Solve for \\(a\\). \\(5a+4=2a-5\\)', scope=Scope.content)
    q_definition = String(help="SWPWR Definition", default='SolveFor[5a+4=2a-5,a]', scope=Scope.content)
    q_type = String(help="SWPWR Type", default='gradeBasicAlgebra', scope=Scope.content)
    q_display_math = String(help="SWPWR Display Math", default='\\(\\)', scope=Scope.content)
    q_hint1 = String(help="SWPWR First Hint", default='', scope=Scope.content)
    q_hint2 = String(help="SWPWR Second Hint", default='', scope=Scope.content)
    q_hint3 = String(help="SWPWR Third Hint", default='', scope=Scope.content)
    q_swpwr_problem = String(help="SWPWR SWPWR Problem", default='', scope=Scope.content)
    # Invalid schema choices should be a CSV list of one or more of these: "TOTAL", "DIFFERENCE", "CHANGEINCREASE", "CHANGEDECREASE", "EQUALGROUPS", and "COMPARE"
    q_swpwr_invalid_schemas = String(display_name="Comma-separated list of unallowed schema names", help="SWPWR Comma-seprated list of unallowed schema names", default="",scope=Scope.content)
    # Rank choices should be "newb" or "cadet" or "learner" or "ranger"
    q_swpwr_rank = String(display_name="Student rank for this question", help="SWPWR Student rank for this question", default=DEFAULT_RANK, scope=Scope.content)
    q_swpwr_problem_hints = String(display_name="Problem-specific hints (JSON)", help="SWPWR optional problem-specific hints (JSON)", default="[]", scope=Scope.content)
    # STUDENT'S QUESTION PERFORMANCE FIELDS
    swpwr_results = String(help="SWPWR The student's SWPWR Solution structure", default="", scope=Scope.user_state)

    xb_user_email = String(help="SWPWR The user's email addr", default="", scope=Scope.user_state)
    grade = Float(help="SWPWR The student's grade", default=-1, scope=Scope.user_state)
    solution = Dict(help="SWPWR The student's last stepwise solution", default={}, scope=Scope.user_state)
    question = Dict(help="SWPWR The student's current stepwise question", default={}, scope=Scope.user_state)
    # count_attempts keeps track of the number of attempts of this question by this student so we can
    # compare to course.max_attempts which is inherited as an per-question setting or a course-wide setting.
    count_attempts = Integer(help="SWPWR Counted number of questions attempts", default=0, scope=Scope.user_state)
    raw_possible = Float(help="SWPWR Number of possible points", default=3,scope=Scope.user_state)
    # The following 'weight' is examined by the standard scoring code, so needs to be set once we determine which weight value to use
    # (per-Q or per-course). Also used in rescoring by override_score_module_state.
    weight = Float(help="SWPWR Defines the number of points the problem is worth.", default=1, scope=Scope.user_state)

    my_weight  = Integer(help="SWPWR Remember weight course setting vs question setting", default=-1, scope=Scope.user_state)
    my_max_attempts  = Integer(help="SWPWR Remember max_attempts course setting vs question setting", default=-1, scope=Scope.user_state)
    my_option_showme  = Integer(help="SWPWR Remember option_showme course setting vs question setting", default=-1, scope=Scope.user_state)
    my_option_hint  = Integer(help="SWPWR Remember option_hint course setting vs question setting", default=-1, scope=Scope.user_state)
    my_grade_showme_ded  = Integer(help="SWPWR Remember grade_showme_ded course setting vs question setting", default=-1, scope=Scope.user_state)
    my_grade_hints_count  = Integer(help="SWPWR Remember grade_hints_count course setting vs question setting", default=-1, scope=Scope.user_state)
    my_grade_hints_ded  = Integer(help="SWPWR Remember grade_hints_ded course setting vs question setting", default=-1, scope=Scope.user_state)
    my_grade_errors_count  = Integer(help="SWPWR Remember grade_errors_count course setting vs question setting", default=-1, scope=Scope.user_state)
    my_grade_errors_ded  = Integer(help="SWPWR Remember grade_errors_ded course setting vs question setting", default=-1, scope=Scope.user_state)
    my_grade_min_steps_count  = Integer(help="SWPWR Remember grade_min_steps_count course setting vs question setting", default=-1, scope=Scope.user_state)
    my_grade_min_steps_ded  = Integer(help="SWPWR Remember grade_min_steps_ded course setting vs question setting", default=-1, scope=Scope.user_state)

    # variant_attempted: Remembers the set of variant q_index values the student has already attempted.
    # We can't add a Set to Scope.user_state, or we get get runtime errors whenever we update this field:
    #      variants_attempted = Set(scope=Scope.user_state)
    #      TypeError: Object of type set is not JSON serializable
    # See e.g. this:  https://stackoverflow.com/questions/8230315/how-to-json-serialize-sets
    # So we'll leave the variants in an Integer field and fiddle the bits ourselves :-(
    # We define our own bitwise utility functions below: bit_count_ones() bit_is_set() bit_is_set()

    variants_attempted = Integer(help="SWPWR Bitmap of attempted variants", default=0,scope=Scope.user_state)
    variants_count = Integer(help="SWPWR Count of available variants", default=0,scope=Scope.user_state)
    previous_variant = Integer(help="SWPWR Index (q_index) of the last variant used", default=-1,scope=Scope.user_state)

    # FIELDS FOR THE ScorableXBlockMixin

    is_answered = Boolean(
        default=False,
        scope=Scope.user_state,
        help='Will be set to "True" if successfully answered'
    )

    correct = Boolean(
        default=False,
        scope=Scope.user_state,
        help='Will be set to "True" if correctly answered'
    )

    raw_earned = Float(
        help="SWPWR Keeps maximum score achieved by student as a raw value between 0 and 1.",
        scope=Scope.user_state,
        default=0,
        enforce_type=True,
    )

    def resource_string(self, path):
        """Handy helper for getting resources from our kit."""
        data = pkg_resources.resource_string(__name__, path)
        return data.decode("utf8")

    # STUDENT_VIEW
    def student_view(self, context=None):
        """
        The STUDENT view of the SWPWRXBlock, shown to students
        when viewing courses.  We set up the question parameters (referring to course-wide settings), then launch
        the javascript StepWise client.
        """
        if DEBUG: logger.info('SWPWRXBlock student_view() entered. Hi Kent 2024-7-1 17:28 context={context}'.format(context=context))

        if DEBUG: logger.info("SWPWRXBlock student_view() self={a}".format(a=self))
        if DEBUG: logger.info("SWPWRXBlock student_view() self.runtime={a}".format(a=self.runtime))
        if DEBUG: logger.info("SWPWRXBlock student_view() self.runtime.course_id={a}".format(a=self.runtime.course_id))
        if DEBUG: logger.info("SWPWRXBlock student_view() self.variants_attempted={v}".format(v=self.variants_attempted))
        if DEBUG: logger.info("SWPWRXBlock student_view() self.previous_variant={v}".format(v=self.previous_variant))

        course = get_course_by_id(self.runtime.course_id)
        if DEBUG: logger.info("SWPWRXBlock student_view() course={c}".format(c=course))

        if DEBUG: logger.info("SWPWRXBlock student_view() max_attempts={a} q_max_attempts={b}".format(a=self.max_attempts,b=self.q_max_attempts))

        # NOTE: Can't set a self.q_* field here if an older imported swpwrxblock doesn't define this field, since it defaults to None
        # (read only?) so we'll use instance vars my_* to remember whether to use the course-wide setting or the per-question setting.
        # Similarly, some old courses may not define the stepwise advanced settings we want, so we create local variables for them.

        # For per-xblock settings
        temp_weight = -1
        temp_max_attempts = -1
        temp_option_hint = -1
        temp_option_showme = -1
        temp_grade_shome_ded = -1
        temp_grade_hints_count = -1
        temp_grade_hints_ded = -1
        temp_grade_errors_count = -1
        temp_grade_errors_ded = -1
        temp_grade_min_steps_count = -1
        temp_grade_min_steps_ded = -1

        # For course-wide settings
        temp_course_stepwise_weight = -1
        temp_course_stepwise_max_attempts = -1
        temp_course_stepwise_option_hint = -1
        temp_course_stepwise_option_showme = -1
        temp_course_stepwise_grade_showme_ded = -1
        temp_course_stepwise_grade_hints_count = -1
        temp_course_stepwise_grade_hints_ded = -1
        temp_course_stepwise_grade_errors_count = -1
        temp_course_stepwise_grade_errors_ded = -1
        temp_course_stepwise_grade_min_steps_count = -1
        temp_course_stepwise_grade_min_steps_ded = -1

        # Defaults For course-wide settings if they aren't defined for this course
        def_course_stepwise_weight = 1.0
        def_course_stepwise_max_attempts = None
        def_course_stepwise_option_hint = True
        def_course_stepwise_option_showme = True
        def_course_stepwise_grade_showme_ded = 3.0
        def_course_stepwise_grade_hints_count = 2
        def_course_stepwise_grade_hints_ded = 1.0
        def_course_stepwise_grade_errors_count = 2
        def_course_stepwise_grade_errors_ded = 1.0
        def_course_stepwise_grade_min_steps_count = 3
        def_course_stepwise_grade_min_steps_ded = 0.25

        # after application of course-wide settings
        self.my_weight = -1
        self.my_max_attempts = -1
        self.my_option_showme = -1
        self.my_option_hint = -1
        self.my_grade_showme_ded = -1
        self.my_grade_hints_count = -1
        self.my_grade_hints_ded = -1
        self.my_grade_errors_count = -1
        self.my_grade_errors_ded = -1
        self.my_grade_min_steps_count = -1
        self.my_grade_min_steps_ded = -1

        # Fetch the xblock-specific settings if they exist, otherwise create a default
      

        try:
            temp_weight = self.q_weight
        except (NameError,AttributeError) as e:
            if DEBUG: logger.info('SWPWRXBlock student_view() self.q_weight was not defined in this instance: {e}'.format(e=e))
            temp_weight = -1
        if DEBUG: logger.info('SWPWRXBlock student_view() temp_weight: {t}'.format(t=temp_weight))

        try:
            temp_max_attempts = self.q_max_attempts
        except (NameError,AttributeError) as e:
            if DEBUG: logger.info('SWPWRXBlock student_view() self.q_max_attempts was not defined in this instance: {e}'.format(e=e))
            temp_max_attempts = -1
        if DEBUG: logger.info('SWPWRXBlock student_view() temp_max_attempts: {t}'.format(t=temp_max_attempts))

        try:
            temp_option_hint = self.q_option_hint
        except (NameError,AttributeError) as e:
            if DEBUG: logger.info('SWPWRXBlock student_view() self.option_hint was not defined in this instance: {e}'.format(e=e))
            temp_option_hint = -1
        if DEBUG: logger.info('SWPWRXBlock student_view() temp_option_hint: {t}'.format(t=temp_option_hint))

        try:
            temp_option_showme = self.q_option_showme
        except (NameError,AttributeError) as e:
            if DEBUG: logger.info('SWPWRXBlock student_view() self.option_showme was not defined in this instance: {e}'.format(e=e))
            temp_option_showme = -1
        if DEBUG: logger.info('SWPWRXBlock student_view() temp_option_showme: {t}'.format(t=temp_option_showme))

        try:
            temp_grade_showme_ded = self.q_grade_showme_ded
        except (NameError,AttributeError) as e:
            if DEBUG: logger.info('SWPWRXBlock student_view() self.q_grade_showme_ded was not defined in this instance: {e}'.format(e=e))
            temp_grade_showme_ded = -1
        if DEBUG: logger.info('SWPWRXBlock student_view() temp_grade_showme_ded: {t}'.format(t=temp_grade_showme_ded))

        try:
            temp_grade_hints_count = self.q_grade_hints_count
        except (NameError,AttributeError) as e:
            if DEBUG: logger.info('SWPWRXBlock student_view() self.q_grade_hints_count was not defined in this instance: {e}'.format(e=e))
            temp_grade_hints_count = -1
        if DEBUG: logger.info('SWPWRXBlock student_view() temp_grade_hints_count: {t}'.format(t=temp_grade_hints_count))

        try:
            temp_grade_hints_ded = self.q_grade_hints_ded
        except (NameError,AttributeError) as e:
            if DEBUG: logger.info('SWPWRXBlock student_view() self.q_grade_hints_ded was not defined in this instance: {e}'.format(e=e))
            temp_grade_hints_ded = -1
        if DEBUG: logger.info('SWPWRXBlock student_view() temp_grade_hints_ded: {t}'.format(t=temp_grade_hints_ded))

        try:
            temp_grade_errors_count = self.q_grade_errors_count
        except (NameError,AttributeError) as e:
            if DEBUG: logger.info('SWPWRXBlock student_view() self.q_grade_errors_count was not defined in this instance: {e}'.format(e=e))
            temp_grade_errors_count = -1
        if DEBUG: logger.info('SWPWRXBlock student_view() temp_grade_errors_count: {t}'.format(t=temp_grade_errors_count))

        try:
            temp_grade_errors_ded = self.q_grade_errors_ded
        except (NameError,AttributeError) as e:
            if DEBUG: logger.info('SWPWRXBlock student_view() self.q_grade_errors_ded was not defined in this instance: {e}'.format(e=e))
            temp_grade_errors_ded = -1
        if DEBUG: logger.info('SWPWRXBlock student_view() temp_grade_errors_ded: {t}'.format(t=temp_grade_errors_ded))

        try:
            temp_grade_min_steps_count = self.q_grade_min_steps_count
        except (NameError,AttributeError) as e:
            if DEBUG: logger.info('SWPWRXBlock student_view() self.q_grade_min_steps_count was not defined in this instance: {e}'.format(e=e))
            temp_grade_min_steps_count = -1
        if DEBUG: logger.info('SWPWRXBlock student_view() temp_grade_min_steps_count: {t}'.format(t=temp_grade_min_steps_count))

        try:
            temp_grade_min_steps_ded = self.q_grade_min_steps_ded
        except (NameError,AttributeError) as e:
            if DEBUG: logger.info('SWPWRXBlock student_view() self.q_grade_min_steps_ded was not defined in this instance: {e}'.format(e=e))
            temp_grade_min_steps_ded = -1
        if DEBUG: logger.info('SWPWRXBlock student_view() temp_grade_min_steps_ded: {t}'.format(t=temp_grade_min_steps_ded))

        # Fetch the course-wide settings if they exist, otherwise create a default

        try:
            temp_course_stepwise_weight = course.stepwise_weight
        except (NameError,AttributeError) as e:
            if DEBUG: logger.info('SWPWRXBlock student_view() course.stepwise_weight was not defined in this instance: {e}'.format(e=e))
            temp_course_stepwise_stepwise_weight = -1
        if DEBUG: logger.info('SWPWRXBlock student_view() temp_course_stepwise_weight: {s}'.format(s=temp_course_stepwise_weight))

        try:
            temp_course_stepwise_max_attempts = course.stepwise_max_attempts
        except (NameError,AttributeError) as e:
            if DEBUG: logger.info('SWPWRXBlock student_view() course.stepwise_max_attempts was not defined in this instance: {e}'.format(e=e))
            temp_course_stepwise_stepwise_max_attempts = -1
        if DEBUG: logger.info('SWPWRXBlock student_view() temp_course_stepwise_max_attempts: {s}'.format(s=temp_course_stepwise_max_attempts))

        try:
            temp_course_stepwise_option_showme = course.stepwise_option_showme
        except (NameError,AttributeError) as e:
            if DEBUG: logger.info('SWPWRXBlock student_view() course.stepwise_option_showme was not defined in this instance: {e}'.format(e=e))
            temp_course_stepwise_option_showme = -1
        if DEBUG: logger.info('SWPWRXBlock student_view() temp_course_stepwise_option_showme: {s}'.format(s=temp_course_stepwise_option_showme))

        try:
            temp_course_stepwise_option_hint = course.stepwise_option_hint
        except (NameError,AttributeError) as e:
            if DEBUG: logger.info('SWPWRXBlock student_view() course.stepwise_option_hint was not defined in this instance: {e}'.format(e=e))
            temp_course_stepwise_option_hint = -1
        if DEBUG: logger.info('SWPWRXBlock student_view() temp_course_stepwise_option_hint: {s}'.format(s=temp_course_stepwise_option_hint))

        try:
            temp_course_stepwise_grade_hints_count = course.stepwise_grade_hints_count
        except (NameError,AttributeError) as e:
            if DEBUG: logger.info('SWPWRXBlock student_view() course.stepwise_settings_grade_hints_count was not defined in this instance: {e}'.format(e=e))
            temp_course_stepwise_grade_hints_count = -1
        if DEBUG: logger.info('SWPWRXBlock student_view() temp_course_stepwise_grade_hints_count: {s}'.format(s=temp_course_stepwise_grade_hints_count))

        try:
            temp_course_stepwise_grade_showme_ded = course.stepwise_grade_showme_ded
        except (NameError,AttributeError) as e:
            if DEBUG: logger.info('SWPWRXBlock student_view() course.stepwise_grade_showme_ded was not defined in this instance: {e}'.format(e=e))
            temp_course_stepwise_grade_showme_ded = -1
        if DEBUG: logger.info('SWPWRXBlock student_view() temp_course_stepwise_grade_showme_ded: {s}'.format(s=temp_course_stepwise_grade_showme_ded))

        try:
            temp_course_stepwise_grade_hints_ded = course.stepwise_grade_hints_ded
        except (NameError,AttributeError) as e:
            if DEBUG: logger.info('SWPWRXBlock student_view() course.stepwise_grade_hints_ded was not defined in this instance: {e}'.format(e=e))
            temp_course_stepwise_grade_hints_ded = -1
        if DEBUG: logger.info('SWPWRXBlock student_view() temp_course_stepwise_grade_hints_ded: {s}'.format(s=temp_course_stepwise_grade_hints_ded))

        try:
            temp_course_stepwise_grade_errors_count = course.stepwise_grade_errors_count
        except (NameError,AttributeError) as e:
            if DEBUG: logger.info('SWPWRXBlock student_view() course.stepwise_grade_errors_count was not defined in this instance: {e}'.format(e=e))
            temp_course_stepwise_grade_errors_count = -1
        if DEBUG: logger.info('SWPWRXBlock student_view() temp_course_stepwise_grade_errors_count: {s}'.format(s=temp_course_stepwise_grade_errors_count))

        try:
            temp_course_stepwise_grade_errors_ded = course.stepwise_grade_errors_ded
        except (NameError,AttributeError) as e:
            if DEBUG: logger.info('SWPWRXBlock student_view() course.stepwise_grade_errors_ded was not defined in this instance: {e}'.format(e=e))
            temp_course_stepwise_grade_errors_ded = -1
        if DEBUG: logger.info('SWPWRXBlock student_view() temp_course_stepwise_grade_errors_ded: {s}'.format(s=temp_course_stepwise_grade_errors_ded))

        try:
            temp_course_stepwise_grade_min_steps_count = course.stepwise_grade_min_steps_count
        except (NameError,AttributeError) as e:
            if DEBUG: logger.info('SWPWRXBlock student_view() course.stepwise_grade_min_steps_count was not defined in this instance: {e}'.format(e=e))
            temp_course_stepwise_grade_min_steps_count = -1
        if DEBUG: logger.info('SWPWRXBlock student_view() temp_course_stepwise_grade_min_steps_count: {s}'.format(s=temp_course_stepwise_grade_min_steps_count))

        try:
            temp_course_stepwise_grade_min_steps_ded = course.stepwise_grade_min_steps_ded
        except (NameError,AttributeError) as e:
            if DEBUG: logger.info('SWPWRXBlock student_view() course.stepwise_grade_min_steps_ded was not defined in this instance: {e}'.format(e=e))
            temp_course_stepwise_grade_min_steps_ded = -1
        if DEBUG: logger.info('SWPWRXBlock student_view() temp_course_stepwise_grade_min_steps_ded: {s}'.format(s=temp_course_stepwise_grade_min_steps_ded))

        # Enforce course-wide grading options here.
        # We prefer the per-question setting to the course setting.
        # If neither the question setting nor the course setting exist, use the course default.

        if (temp_weight != -1):
            self.my_weight = temp_weight
        elif (temp_course_stepwise_weight != -1):
            self.my_weight = temp_course_stepwise_weight
        else:
            self.my_weight = def_course_stepwise_weight
        if DEBUG: logger.info('SWPWRXBlock student_view() self.my_weight={m}'.format(m=self.my_weight))

        # Set the real object weight here how that we know all of the weight settings (per-Q vs. per-course).
        # weight is used by the real grading code e.g. for overriding student scores.
        self.weight = self.my_weight
        if DEBUG: logger.info('SWPWRXBlock student_view() self.weight={m}'.format(m=self.weight))

        # For max_attempts: If there is a per-question max_attempts setting, use that.
        # Otherwise, if there is a course-wide stepwise_max_attempts setting, use that.
        # Otherwise, use the course-wide max_attempts setting that is used for CAPA (non-StepWise) problems.

        if temp_max_attempts is None:
            temp_max_attempts = -1

        if (temp_max_attempts != -1):
            self.my_max_attempts = temp_max_attempts
            if DEBUG: logger.info('SWPWRXBlock student_view() my_max_attempts={a} temp_max_attempts={m}'.format(a=self.my_max_attempts,m=temp_max_attempts))
        elif (temp_course_stepwise_max_attempts != -1):
            self.my_max_attempts = temp_course_stepwise_max_attempts
            if DEBUG: logger.info('SWPWRXBlock student_view() my_max_attempts={a} temp_course_stepwise_max_attempts={m}'.format(a=self.my_max_attempts,m=temp_course_stepwise_max_attempts))
        else:
            self.my_max_attempts = course.max_attempts
            if DEBUG: logger.info('SWPWRXBlock student_view() my_max_attempts={a} course.max_attempts={m}'.format(a=self.my_max_attempts,m=course.max_attempts))

        if (temp_option_hint != -1):
            self.my_option_hint = temp_option_hint
        elif (temp_course_stepwise_option_hint != -1):
            self.my_option_hint = temp_course_stepwise_option_hint
        else:
            self.my_option_hint = def_course_stepwise_option_hint
        if DEBUG: logger.info('SWPWRXBlock student_view() self.my_option_hint={m}'.format(m=self.my_option_hint))

        if (temp_option_showme != -1):
            self.my_option_showme = temp_option_showme
        elif (temp_course_stepwise_option_showme != -1):
            self.my_option_showme = temp_course_stepwise_option_showme
        else:
            self.my_option_showme = def_course_stepwise_option_showme
        if DEBUG: logger.info('SWPWRXBlock student_view() self.my_option_showme={m}'.format(m=self.my_option_showme))

        if (temp_grade_showme_ded != -1):
            self.my_grade_showme_ded = temp_grade_showme_ded
        elif (temp_course_stepwise_grade_showme_ded != -1):
            self.my_grade_showme_ded = temp_course_stepwise_grade_showme_ded
        else:
            self.my_grade_showme_ded = def_course_stepwise_grade_showme_ded
        if DEBUG: logger.info('SWPWRXBlock student_view() self.my_grade_showme_ded={m}'.format(m=self.my_grade_showme_ded))

        if (temp_grade_hints_count != -1):
            self.my_grade_hints_count = temp_grade_hints_count
        elif (temp_course_stepwise_grade_hints_count != -1):
            self.my_grade_hints_count = temp_course_stepwise_grade_hints_count
        else:
            self.my_grade_hints_count = def_course_stepwise_grade_hints_count
        if DEBUG: logger.info('SWPWRXBlock student_view() self.my_grade_hints_count={m}'.format(m=self.my_grade_hints_count))

        if (temp_grade_hints_ded != -1):
            self.my_grade_hints_ded = temp_grade_hints_ded
        elif (temp_course_stepwise_grade_hints_ded != -1):
            self.my_grade_hints_ded = temp_course_stepwise_grade_hints_ded
        else:
            self.my_grade_hints_ded = def_course_stepwise_grade_hints_ded
        if DEBUG: logger.info('SWPWRXBlock student_view() self.my_grade_hints_ded={m}'.format(m=self.my_grade_hints_ded))

        if (temp_grade_errors_count != -1):
            self.my_grade_errors_count = temp_grade_errors_count
        elif (temp_course_stepwise_grade_errors_count != -1):
            self.my_grade_errors_count = temp_course_stepwise_grade_errors_count
        else:
            self.my_grade_errors_count = def_course_stepwise_grade_errors_count
        if DEBUG: logger.info('SWPWRXBlock student_view() self.my_grade_errors_count={m}'.format(m=self.my_grade_errors_count))

        if (temp_grade_errors_ded != -1):
            self.my_grade_errors_ded = temp_grade_errors_ded
        elif (temp_course_stepwise_grade_errors_ded != -1):
            self.my_grade_errors_ded = temp_course_stepwise_grade_errors_ded
        else:
            self.my_grade_errors_ded = def_course_stepwise_grade_errors_ded
        if DEBUG: logger.info('SWPWRXBlock student_view() self.my_grade_errors_ded={m}'.format(m=self.my_grade_errors_ded))

        if (temp_grade_min_steps_count != -1):
            self.my_grade_min_steps_count = temp_grade_min_steps_count
        elif (temp_course_stepwise_grade_min_steps_count != -1):
            self.my_grade_min_steps_count = temp_course_stepwise_grade_min_steps_count
        else:
            self.my_grade_min_steps_count = def_course_stepwise_grade_min_steps_count
        if DEBUG: logger.info('SWPWRXBlock student_view() self.my_grade_min_steps_count={m}'.format(m=self.my_grade_min_steps_count))

        if (temp_grade_min_steps_ded != -1):
            self.my_grade_min_steps_ded = temp_grade_min_steps_ded
        elif (temp_course_stepwise_grade_min_steps_ded != -1):
            self.my_grade_min_steps_ded = temp_course_stepwise_grade_min_steps_ded
        else:
            self.my_grade_min_steps_ded = def_course_stepwise_grade_min_steps_ded
        if DEBUG: logger.info('SWPWRXBlock student_view() self.my_grade_min_steps_ded={m}'.format(m=self.my_grade_min_steps_ded))


        # Fetch the new xblock-specific attributes if they exist, otherwise set them to a default
        try:
            temp_value = self.q_swpwr_invalid_schemas
        except (NameError,AttributeError) as e:
            if DEBUG: logger.info('SWPWRXBlock student_view() self.q_swpwr_invalid_schemas was not defined in this instance: {e}'.format(e=e))
            self.q_swpwr_invalid_schemas = ""
        if DEBUG: logger.info('SWPWRXBlock student_view() self.q_swpwr_invalid_schemas: {t}'.format(t=self.q_swpwr_invalid_schemas))
        try:
            temp_value = self.q_swpwr_rank
        except (NameError,AttributeError) as e:
            if DEBUG: logger.info('SWPWRXBlock student_view() self.q_swpwr_rank was not defined in this instance: {e}'.format(e=e))
            self.q_swpwr_rank = DEFAULT_RANK
        if DEBUG: logger.info('SWPWRXBlock student_view() self.q_swpwr_rank: {t}'.format(t=self.q_swpwr_rank))
        try:
            temp_value = self.q_swpwr_problem_hints
        except (NameError,AttributeError) as e:
            if DEBUG: logger.info('SWPWRXBlock student_view() self.q_swpwr_problem_hints was not defined in this instance: {e}'.format(e=e))
            self.q_swpwr_problem_hints = "[]"
        if DEBUG: logger.info('SWPWRXBlock student_view() self.q_swpwr_problem_hints: {t}'.format(t=self.q_swpwr_problem_hints))

        # Save an identifier for the user

        user_service = self.runtime.service( self, 'user')
        xb_user = user_service.get_current_user()
        if DEBUG: logger.info('SWPWRXBlock student_view() xbuser: {e}'.format(e=xb_user))
        self.xb_user_email = xb_user.emails[0]

        # Determine which stepwise variant to use

        self.variants_count = 1

        if DEBUG: logger.info("SWPWRXBlock student_view() self.variants_count={c}".format(c=self.variants_count))
        # Pick a variant at random, and make sure that it is one we haven't attempted before.

        random.seed()				# Use the clock to seed the random number generator for picking variants
        self.question = self.pick_variant()

        # question = self.question		# Don't need local var
        q_index = self.question['q_index']

        if DEBUG: logger.info("SWPWRXBlock student_view() pick_variant selected q_index={i} question={q}".format(i=q_index,q=self.question))

### HEAD ASSETS
# <!DOCTYPE html>
# <html lang="en">
#   <head>
#     <meta charset="utf-8" />
#     <link rel="icon" href="/favicon.ico" />
#     <meta name="viewport" content="width=device-width, initial-scale=1" />
#     <meta name="theme-color" content="#000000" />
#     <meta
#       name="description"
#       content="Web site created using create-react-app"
#     />
#     <link rel="apple-touch-icon" href="/logo192.png" />
#     <!--
#       manifest.json provides metadata used when your web app is installed on a
#       user's mobile device or desktop. See https://developers.google.com/web/fundamentals/web-app-manifest/
#     -->
#     <link rel="manifest" href="/manifest.json" />
#
#     <title>Querium StepWise Power</title>
#
#     <script src="https://ajax.googleapis.com/ajax/libs/jquery/1.11.0/jquery.min.js"></script>
#     <script src="https://stepwise.querium.com/libs/mathquill/mathquill.js"></script>
#
#     <!-- #### START OF STEPWISE STUFF #### -->
#     <link
#       rel="stylesheet"
#       id="options_typography_Open+Sans:400,700-css"
#       href="https://fonts.googleapis.com/css?family=Open+Sans:400,700"
#       type="text/css"
#       media="all"
#     />
#     <link
#       rel="stylesheet"
#       id="options_typography_Lato:300,900-css"
#       href="https://fonts.googleapis.com/css?family=Lato:300,900"
#       type="text/css"
#       media="all"
#     />
#
#     <!-- HTML5 Shim and Respond.js IE8 support of HTML5 elements and media queries -->
#     <!-- WARNING: Respond.js doesn't work if you view the page via file:// -->
#     <!--[if lt IE 9]>
#       <script src="https://oss.maxcdn.com/libs/html5shiv/3.7.0/html5shiv.js"></script>
#       <script src="https://oss.maxcdn.com/libs/respond.js/1.4.2/respond.min.js"></script>
#     <![endif]-->
#
#     <!-- MathJax is required as is support for Latex, MathML and ASCIIMath -->
#     <script
#       type="text/javascript"
#       async
#       src="https://cdnjs.cloudflare.com/ajax/libs/mathjax/2.7.0/MathJax.js?config=TeX-MML-AM_HTMLorMML"
#     ></script>
#     <script type="text/x-mathjax-config">
#       MathJax.Hub.Config({ messageStyle: 'none', skipStartupTypeset: true, showMathMenu: true, tex2jax: { preview: 'none' }, asciimath2jax: { delimiters: [['`','`'],['``','``']], preview: "none" }, AsciiMath: {displaystyle: false} }); MathJax.Hub.Register.LoadHook("[MathJax]/extensions/asciimath2jax.js",function () { var AM = MathJax.Extension.asciimath2jax, CREATEPATTERNS = AM.createPatterns; AM.createPatterns = function () { var result = CREATEPATTERNS.call(this); this.match['``'].mode = ";mode=display"; return result; }; }); MathJax.Hub.Register.StartupHook("AsciiMath Jax Ready",function () { var AM = MathJax.InputJax.AsciiMath; AM.postfilterHooks.Add(function (data) { if (data.script.type.match(/;mode=display/)) {data.math.root.display = "block"} return data; }); });
#     </script>
#
#     <link
#       rel="stylesheet"
#       type="text/css"
#       media="screen"
#       href="https://code.ionicframework.com/ionicons/2.0.1/css/ionicons.min.css"
#     />

#     <script type="text/javascript">
#       function getInternetExplorerVersion() {
#         // Returns the version of Internet Explorer or a -1 (indicating the use of another browser).
#         var rv = -1; // Return value assumes failure.
#         if (navigator.appName == "Microsoft Internet Explorer") {
#           var ua = navigator.userAgent;
#           var re = new RegExp("MSIE ([0-9]{1,}[\.0-9]{0,})");
#           if (re.exec(ua) != null) {
#             rv = parseFloat(RegExp.$1);
#           }
#         }
#         return rv;
#       }
#
#       var ieVer = getInternetExplorerVersion();
#       if (ieVer > 2 && ieVer < 10) {
#         alert(
#           "Sorry, you are using an obsolete version of Internet Explorer. Querium has been designed for the secure, modern web.  Querium joins Microsoft in encouraging you to upgrade to Internet Explorer 10 or 11."
#         );
#         window.open(
#           "http://blogs.msdn.com/b/ie/archive/2014/08/07/stay-up-to-date-with-internet-explorer.aspx",
#           "_self"
#         );
#       }
#     </script>
#
#     <!-- Loads the Lato font used by default in the StepWise UI. Can be     -->
#     <!-- overridden with a cascaded style sheet                             -->
#     <link
#       href="https://fonts.googleapis.com/css?family=Lato"
#       rel="stylesheet"
#     />
#     <link
#       href="https://fonts.googleapis.com/css?family=Oswald"
#       rel="stylesheet"
#     />
#
#     <!-- REQUIRED CSS files for Querium StepWise Client                     -->
#     <link
#       rel="stylesheet"
#       type="text/css"
#       href="https://stepwise.querium.com/libs/mathquill/mathquill.css"
#     />
#     <!-- REQUIRED for the chip components -->
#     <link
#       rel="stylesheet"
#       href="https://cdn.jsdelivr.net/gh/mlaursen/react-md@5.1.4/themes/react-md.teal-pink-200-light.min.css"
#     />
#     <link
#       rel="stylesheet"
#       type="text/css"
#       href="https://stepwise.querium.com/client/querium-stepwise-1.6.8.css"
#     />
#
#     <!-- REQUIRED Javascript files for Querium StepWise Client -->
#     <script src="https://www.gstatic.com/firebasejs/4.4.0/firebase.js"></script>
#     <script src="https://ajax.googleapis.com/ajax/libs/angularjs/1.5.3/angular.min.js"></script>
#     <script src="https://ajax.googleapis.com/ajax/libs/angularjs/1.5.3/angular-sanitize.min.js"></script>
#     <script src="https://ajax.googleapis.com/ajax/libs/angularjs/1.5.3/angular-animate.min.js"></script>
#
#     <script
#       type="text/javascript"
#       src="https://stepwise.querium.com/client/querium-stepwise-1.6.8.1-sw4wp.js"
#     ></script>
#
#     <!-- Set this to true to enable logging -->
#     <script>
#       querium.qEvalLogging = true;
#     </script>
#
#     <!-- #### END OF STEPWISE STUFF #### -->
#   </head>
###

# Build content programatticaly that looks like the above HTML

        # NOTE: The following page now includes the script tag that loads the module for the main React app
        html = self.resource_string("static/html/swpwrxstudent.html")
        frag = Fragment(html.format(self=self))

        ### index.html assets
        # <html lang="en">
        #   <head>
        #     <meta charset="UTF-8" />
        #     <link rel="apple-touch-icon" sizes="180x180" href="/apple-touch-icon.png" />
        #     <link rel="icon" type="image/png" sizes="32x32" href="/favicon-32x32.png" />
        #     <link rel="icon" type="image/png" sizes="16x16" href="/favicon-16x16.png" />
        #     <link rel="manifest" href="/site.webmanifest" />
        #     <meta name="viewport" content="width=device-width, initial-scale=1.0" />
        #     <link rel="preconnect" href="https://fonts.googleapis.com" />
        #
        #     <link rel="preconnect" href="https://fonts.googleapis.com" />
        #     <link rel="preconnect" href="https://fonts.gstatic.com" crossorigin />
        #     <link href="https://fonts.googleapis.com/css2?family=Inter:wght@100..900&family=Irish+Grover&family=Sura:wght@400;700&display=swap" rel="stylesheet" />
        #
        #     <title>StepWise Power</title>
        #   </head>
        #   <body>
        #     <div id="root"></div>
        #     <script type="module" src="/public/main.tsx"></script>
        #   </body>
        # </html>
        ####
        frag.add_resource('<meta charset="UTF-8"/>','text/html','head')
        frag.add_resource('<link rel="apple-touch-icon" sizes="180x180" href="/apple-touch-icon.png" />','text/html','head')
        frag.add_resource('<link rel="icon" type="image/png" sizes="32x32" href="/favicon-32x32.png" />','text/html','head')
        frag.add_resource('<link rel="icon" type="image/png" sizes="16x16" href="/favicon-16x16.png" />','text/html','head')
        frag.add_resource('<link rel="manifest" href="/site.webmanifest" />','text/html','head')
        frag.add_resource('<meta name="viewport" content="width=device-width,initial-scale=1.0"/>','text/html','head')
        frag.add_resource('<link rel="preconnect" href="https://fonts.googleapis.com" />','text/html','head')
        frag.add_resource('<link rel="preconnect" href="https://fonts.googleapis.com" />','text/html','head')
        frag.add_resource('<link rel="preconnect" href="https://fonts.gstatic.com" crossorigin />','text/html','head')
        frag.add_resource('<link href="https://fonts.googleapis.com/css2?family=Inter:wght@100..900&family=Irish+Grover&family=Sura:wght@400;700&display=swap" rel="stylesheet" />','text/html','head')
        frag.add_resource('<title>Querium StepWise Power</title>','text/html','head')
        # root div is in swpwrxstudent.html
        # html_string = '<div id="root"></div>'
        # frag.add_content(html_string)

        # resource_string = self.resource_string("public/assets/app.js")
        # if DEBUG: logger.info('SWPWRXBlock student_view() KENT example resource_string={r}'.format(r=resource_string))
        # Force a script tag of module type to hold the main React app file
        # html_string = '<script type="module" src="public/index-YyiH-LRh.js"></script>'
        # frag.add_content(html_string)

# Apparently jQuery already loaded
#HIDEME        frag.add_javascript_url("//ajax.googleapis.com/ajax/libs/jquery/1.11.0/jquery.min.js")
#NOTYET        frag.add_javascript_url("//stepwise.querium.com/libs/mathquill/mathquill.js")
#NOTYET        frag.add_css_url("//fonts.googleapis.com/css?family=Open+Sans:400,700")
#NOTYET        frag.add_css_url("//fonts.googleapis.com/css?family=Lato:300,900")
#NOTYET         <!-- HTML5 Shim and Respond.js IE8 support of HTML5 elements and media queries -->
#NOTYET     <!-- WARNING: Respond.js doesn't work if you view the page via file:// -->
#NOTYET     <!--[if lt IE 9]>
#NOTYET       <script src="https://oss.maxcdn.com/libs/html5shiv/3.7.0/html5shiv.js"></script>
#NOTYET       <script src="https://oss.maxcdn.com/libs/respond.js/1.4.2/respond.min.js"></script>
#NOTYET     <![endif]-->
#                Bootstrap CSS
#NOTYET        frag.add_javascript_url("//cdnjs.cloudflare.com/ajax/libs/mathjax/2.7.0/MathJax.js?config=TeX-MML-AM_HTMLorMML")
#NOTYET        frag.add_resource('<script type="text/x-mathjax-config">MathJax.Hub.Config({ messageStyle: \'none\', skipStartupTypeset: true, showMathMenu: true, tex2jax: { preview: \'none\' }, asciimath2jax: { delimiters: [[\'`\',\'`\'],[\'``\',\'``\']], preview: "none" }, AsciiMath: {displaystyle: false} }); MathJax.Hub.Register.LoadHook("[MathJax]/extensions/asciimath2jax.js",function () { var AM = MathJax.Extension.asciimath2jax, CREATEPATTERNS = AM.createPatterns; AM.createPatterns = function () { var result = CREATEPATTERNS.call(this); this.match[\'``\'].mode = ";mode=display"; return result; }; }); MathJax.Hub.Register.StartupHook("AsciiMath Jax Ready",function () { var AM = MathJax.InputJax.AsciiMath; AM.postfilterHooks.Add(function (data) { if (data.script.type.match(/;mode=display/)) {data.math.root.display = "block"} return data; }); });</script>','text/html','head')
#NOTYET        frag.add_css_url("//code.ionicframework.com/ionicons/2.0.1/css/ionicons.min.css")
#NOTYET Don't include this for now.  Just running on iPads
#         frag.add_resource('<script type="text/javascript">function getInternetExplorerVersion(){var e=-1;if("Microsoft Internet Explorer"==navigator.appName){var r=navigator.userAgent;null!=new RegExp("MSIE ([0-9]{1,}[.0-9]{0,})").exec(r)&&(e=parseFloat(RegExp.$1))}return e}var ieVer=getInternetExplorerVersion();2<ieVer&&ieVer<10&&(alert("Sorry, you are using an obsolete version of Internet Explorer. Querium has been designed for the secure, modern web.  Querium joins Microsoft in encouraging you to upgrade to Internet Explorer 10 or 11."),window.open("http://blogs.msdn.com/b/ie/archive/2014/08/07/stay-up-to-date-with-internet-explorer.aspx","_self"))</script>','text/html','head')

#NOTYET        frag.add_css_url("//fonts.googleapis.com/css?family=Lato")
#NOTYET        frag.add_css_url("//fonts.googleapis.com/css?family=Oswald")
#NOTYET        frag.add_css_url("//stepwise.querium.com/libs/mathquill/mathquill.css")
#NOTYET        # <!-- REQUIRED for the chip components -->
#NOTYET        frag.add_css_url("//cdn.jsdelivr.net/gh/mlaursen/react-md@5.1.4/themes/react-md.teal-pink-200-light.min.css")
#NOTYET        frag.add_css_url("//stepwiseai.querium.com/client/querium-stepwise-1.6.8.1-sw4wp.css")
#NOTYET        frag.add_javascript_url("//www.gstatic.com/firebasejs/4.4.0/firebase.js")               # For qEval client-side logging
#NOTYET        frag.add_javascript_url("//ajax.googleapis.com/ajax/libs/angularjs/1.5.3/angular.min.js")
#NOTYET        frag.add_javascript_url("//ajax.googleapis.com/ajax/libs/angularjs/1.5.3/angular-sanitize.min.js")
#NOTYET        frag.add_javascript_url("//ajax.googleapis.com/ajax/libs/angularjs/1.5.3/angular-animate.min.js")
#NOTYET        frag.add_javascript_url("//stepwiseai.querium.com/client/querium-stepwise-1.6.8.1-sw4wp.js")

        frag.add_css(self.resource_string("static/css/swpwrxstudent.css"))
        frag.add_javascript(self.resource_string("static/js/src/swpwrxstudent.js"))

#WASIN2022        frag.add_content('<script>querium.qEvalLogging=true;</script>')

# Now we can finally add the React app bundle assets

#WASIN2022        frag.add_css(self.resource_string("public/assets/app.css"))

#NOTINJVR        frag.add_resource('<base href="/testq_assets/"/>','text/html','head')		# Needed so react code can find its pages. Don't do earlier or impacts relative pathnames of resources

        # The swpwr problem template as a Python dict
        swpwr_problem_template = dict(
            qId = "sample",                  # Name of the root DOM for the React app for this problem
            label = "the problem label",
            description = "a desc",
            my_class = "sampleWord",
            stimulus = 'I am the sample problem stimulus',
            stepsMnemonic = "POWER",
            steps = [
              dict(
                label = "Prepare",
                mnemonicIndex = 0,
                instruction = "Read the Problem",
                longInstruction = 'Take two deep breaths. Read the word problem carefully. Think about these two questions: What is the problem about? What does it ask you to find?',
                type =  "READ",
                valid = 1
              ),
              dict(
                label = "Prepare",
                mnemonicIndex =  0,
                instruction = "Identify Important Information",
                longInstruction = 'Identify the key facts in the problem. Select these important pieces of information. This will allow you to quickly paste the information as you work the problem.',
                type = "TAG",
                correct = 0,
                valid = 0
              ),
              dict(
                label = "Prepare",
                mnemonicIndex  = 0,
                instruction = "What type of problem is this?",
                longInstruction = 'What type of problem do you think this is? Explain your answer. Enter at least 20 characters. (Not graded)',
                type = "DIAGRAMANALYZE",
                correct = 20,
                valid = 0
              ),
              dict(
                label = "Organize",
                mnemonicIndex = 1,
                instruction = "What type of problem is this?",
                longInstruction = 'Scroll through the list below and choose the correct problem type.',
                type =  "DIAGRAMSELECT",
                correct = "COMBINE",   # "COMBINE", "MULTIPLYTIMES", "EQUALGROUPS", "CHANGE"
                valid = 0
              ),
              dict(
                label = "Organize",
                mnemonicIndex = 1,
                instruction = "Fill in the Diagram",
                longInstruction = "Fill in the diagram with information from the problem. You can click in each box and type the information using your keyboard, or you can drag and drop the important information that you selected earlier. Click and hold the button for 1 second before you drag and drop. If an amount is unknown, enter 'unknown'.",
                type = "DIAGRAMMER",
                valid = 0
              ),
              dict(
                label = "Work the Problem",
                mnemonicIndex = 2,
                instruction = "Set Up and Solve an Equation",
                longInstruction = "Use your diagram to write an equation. Then solve. Take as many steps as you need.",
                type = "STEPWISE",
                swlabel = "QUES-6011X",
                description = "Solve by addition, foolish defaultProblem.  \\begin{array}{c}7x-2y=3 \\\\4x+5y=3.25\\end{array}",
                definition = "SolveFor[7x-2y=3 && 4x+5y=3.25, {x,y}, EliminationMethod]",
                mathml = "\\(\\)",
                swtype = "gradeBasicAlgebra",
                hint1 = "",
                hint2 = "",
                hint3 = "",
                valid = 0
              ),
              dict(
                label = "Explain the Answer",
                mnemonicIndex = 3,
                instruction = "Give the Final Answer",
                longInstruction = 'The final answer has two parts, a number and a label. Give both parts in the boxes below.',
                type = "IDENTIFIER",
                valid = 0
              ),
              dict(
                label = "Explain the Answer",
                mnemonicIndex = 3,
                instruction = "Write a Sentence",
                longInstruction = 'Write a sentence to answer the original question. Enter at least 20 characters.',
                type = "EXPLAINER",
                correct = 20,
                valid = 0
              ),
              dict(
                label = "Review and Revise",
                mnemonicIndex = 4,
                instruction = "Does your answer make sense?",
                longInstruction = 'Is your answer reasonable? Explain why or why not. Enter at least 20 characters.',
                type = "REVIEWER",
                correct = 20,
                valid = 0
              )
            ]
          )

        # We now modify the problem template here, and pass it in already modified for this particular question.

        # Fields in the 'steps' array in the Dict (zero-based)
        # PREPPHASE1 = 0  # Prepare (1 of 3)
        # PREPPHASE2 = 1  # Prepare (2 of 3)
        # PREPPHASE3 = 2  # Prepare (3 of 3)
        # ORGPHASE1  = 3  # Organize (1 of 2)
        # ORGPHASE2  = 4  # Organize (2 of 2)
        # WORKPHASE1 = 5  # Work (1 of 1): Element of the steps array for the StepWise question
        # EXPPHASE1  = 6	# Explain (1 of 2)
        # EXPPHASE2  = 7	# Explain (2 of 2)
        # REVPHASE1  = 8	# Review (1 of 1)

        # # StepWise problem data goes in swpwr_problem_template['steps'][WORKPHASE1]
        # if DEBUG: logger.info("SWPWRXBlock student_view() swpwr_problem_template original json={j}".format(j=json.dumps(swpwr_problem_template,separators=(',',':'))))
        # if DEBUG: logger.info("SWPWRXBlock student_view() swpwr_problem_template template before stimulus={s}".format(s=swpwr_problem_template['stimulus']))
        # if DEBUG: logger.info("SWPWRXBlock student_view() self.q_swpwr_problem={s}".format(s=self.q_swpwr_problem))
        # swpwr_problem_template['stimulus'] = self.q_swpwr_problem
        # if DEBUG: logger.info("SWPWRXBlock student_view() swpwr_problem_template template after stimulus={s}".format(s=swpwr_problem_template['stimulus']))
        frag.add_javascript(self.resource_string("static/js/src/final_callback.js"))    # Final submit callback code and define swpwr_problems[]

        if (TEST_MODE):
            if DEBUG: logger.info("SWPWRXBlock student_view() TEST_MODE={e}".format(e=TEST_MODE))
            ###
            # Resources from index.html
            # <html lang="en">
            #   <head>
            #     <meta charset="UTF-8" />
            #     <link rel="apple-touch-icon" sizes="180x180" href="/apple-touch-icon.png" />
            #     <link rel="icon" type="image/png" sizes="32x32" href="/favicon-32x32.png" />
            #     <link rel="icon" type="image/png" sizes="16x16" href="/favicon-16x16.png" />
            #     <meta name="viewport" content="width=device-width, initial-scale=1.0" />
            #     <title>testReactxBlock</title>
            #     <script>
            #       window.swpwr = {
            #         options: {
            #           swapiUrl: "https://swapi2.onrender.com/",
            #           gltfUrl: "https://s3.amazonaws.com/stepwise-editorial.querium.com/swpwr/dist/models/",
            #         },
            #       };
            #     </script>
            #   </head>
            #   <body>
            #     <div id="root"></div>
            #     <script type="module" src="/public/main.tsx"></script>
            #   </body>
            # </html>
            ###
            # frag.add_resource('<link rel="apple-touch-icon" sizes="180x180" href="/apple-touch-icon.png"/>','text/html','head')
            # frag.add_resource('<link rel="icon" type="image/png" sizes="32x32" href="/favicon-32x32.png"/>','text/html','head')
            # frag.add_resource('<link rel="icon" type="image/png" sizes="16x16" href="/favicon-16x16.png"/>','text/html','head')
            # frag.add_resource('<meta name="viewport" content="width=device-width, initial-scale=1.0" />','text/html','head')
            ### FIXME: have to add the problem and student fields to the snippet_string
            # mid_string = '$(function() {'+snippet_string     # Add jQuery function start
            # final_string = mid_string+'});'                 # Adds final '});' for the jQuery function
            # frag.add_resource(final_string,'application/javascript','foot')
            frag.add_javascript_url("//s3.amazonaws.com/stepwise-editorial.querium.com/swpwr/dist/assets/index-CIesktn4.js")
            # html_string = '<div id="root"></div>'
            # frag.add_content(html_string)
        else:
            swpwr_string = 'window.swpwr = {' + \
                             ' options: { swapiUrl: "https://swapi2.onrender.com/", ' + \
                                          'gltfUrl: "https://s3.amazonaws.com/stepwise-editorial.querium.com/swpwr/dist/models/", ' + \
                                          'rank: "' + self.q_swpwr_rank + '", ' + \
                                          'disabledSchemas: "' + self.q_swpwr_invalid_schemas + '"' + \
                                        ' }, ' + \
                             ' student: { studentId: "' + self.xb_user_email + '", ' + \
                                          'fullName: "' + 'SAMPLE SAMPLE' + '", ' + \
                                          'familiarName: "' + 'SAMPLE' + '"' + \
                                        ' },' + \
                             ' problem: { appKey: "' + 'jiraTestPage' + '", ' + \
                                          'policyId: "' + '$A9$' + '", ' + \
                                          'problemId: "' + 'SAMPLE' + '", ' + \
                                          'title: "' + 'SAMPLE' + '", ' + \
                                          'stimulus: "' + self.q_stimulus + '", ' + \
                                          'topic: "' + 'gradeBasicAlgebra' + '", ' + \
<<<<<<< HEAD
                                          'definition: \'' + str(self.q_definition).replace('\'', '&apos;') + '\', ' + \
                                          'wpHintsString: \'' + str(self.q_swpwr_problem_hints).replace('\'', '&apos;') + '\', ' + \
                                          'mathHints: [' + \
                                          '  "' + str(self.q_hint1).replace('\'', '&apos;').replace('\"', '&quot;') + '",' + \
                                          '  "' + str(self.q_hint2).replace('\'', '&apos;').replace('\"', '&quot;') + '",' + \
                                          '  "' + str(self.q_hint3).replace('\'', '&apos;').replace('\"', '&quot;') + '"' + \
                                          ']' + \
                                       '},' + \
                             ' handlers: {' + \
                                          'onComplete: (session,log) => {' + \
                                          '  console.info("onComplete session",session);' + \
                                          '  console.info("onComplete log",log);' + \
                                          '  console.info("onComplete handlerUrlSwpwrResults",handlerUrlSwpwrResults);' + \
                                          '  const solution = [session,log];' + \
                                          '  var solution_string = JSON.stringify(solution);' + \
                                          '  console.info("onComplete solution_string",solution_string);' + \
                                          '  $.ajax({' + \
                                          '    type: "POST",' + \
                                          '    url: handlerUrlSwpwrResults,' + \
                                          '    data: solution_string,' + \
                                          '    success: function (data,msg) {' + \
                                          '      console.info("onComplete solution POST success");' + \
                                          '      console.info("onComplete solution POST data",data);' + \
                                          '      console.info("onComplete solution POST msg",msg);' + \
                                          '    },' + \
                                          '    error: function(XMLHttpRequest, textStatus, errorThrown) {' + \
                                          '      console.info("onComplete solution POST error textStatus=",textStatus," errorThrown=",errorThrown);' + \
                                          '    }' + \
                                          '  });' + \
                                          '  $(\'.SWPowerComponent\').hide();' + \
                                          '  $(\'.problem-complete\').show();' + \
                                          '  $(\'.unit-navigation\').show();' + \
                                          '},' + \
                                        '}' + \
                                     '};' + \
                                  '};' + \
                           'try { ' + \
                           '   console.log( "before JSON.parse wpHintsString ",window.swpwr.problem.wpHintsString);' + \
                           '   window.swpwr.problem.wpHints = JSON.parse(window.swpwr.problem.wpHintsString);' + \
                           '   console.log( "wpHints data is ",window.swpwr.problem.wpHints );' + \
                           ' } catch(e) {' + \
                           '   console.log( "Could not decode wpHints string",e.message );' + \
                           ' };'
=======
                                          'definition: "' + self.q_definition + '", ' + \
                                          'mathHints: "' + '[]' + '",' + \
                                          'wpHints: "' + self.q_swpwr_problem_hints + '"' + \
                                        ' },' + \
                             ' };'
>>>>>>> 2a28372d
            if DEBUG: logger.info("SWPWRXBlock student_view() swpwr_string={e}".format(e=swpwr_string))
            frag.add_resource(swpwr_string,'application/javascript','head')
            # Emit the Python dict into the HTML as Javascript object
            # json_string = json.dumps(swpwr_problem_template,separators=(',', ':'))
            # javascript_string = '      window.swpwr_problem_template = '+json_string+';'
            # javascript_string = javascript_string+'window.swpwr_problems.push(window.swpwr_problem_template);console.info("window.swpwr_problems.length=",window.swpwr_problems.length);'
            # if DEBUG: logger.info("SWPWRXBlock student_view() swpwr_problem_template final javascript={j}".format(j=javascript_string))
            # frag.add_javascript(javascript_string)     # SWPWR problem to work.

            # Load up the React app bundle js, and wrap it as needed so it does not run until after the DOM is completely loaded
            # bundle_string = self.resource_string("public/assets/app.js")

            # if DEBUG: logger.info("SWPWRXBlock student_view() bundle_string head={e}".format(e=bundle_string[0:100]))
            # if DEBUG: logger.info("SWPWRXBlock student_view() bundle_string tail={e}".format(e=bundle_string[len(bundle_string)-100:]))
            # # Wrap the bundle js in a jQuery function so it runs after the DOM finishes loading, to emulate the 'defer' action of a <script> tag in the React index.html
            # mid_string = '$(function() {'+bundle_string     # Add jQuery function start
            # if DEBUG: logger.info("SWPWRXBlock student_view() mid_string head={e}".format(e=mid_string[0:100]))
            # if DEBUG: logger.info("SWPWRXBlock student_view() mid_string tail={e}".format(e=mid_string[len(mid_string)-100:]))
            # # Add jQuery function ending.
            # final_string = mid_string+'});'                 # Adds final '});' for the jQuery function
            # if DEBUG: logger.info("SWPWRXBlock student_view() final_string head={e}".format(e=final_string[0:100]))
            # if DEBUG: logger.info("SWPWRXBlock student_view() final_string tail={e}".format(e=final_string[len(final_string)-100:]))
            # frag.add_javascript_url("//s3.amazonaws.com/stepwise-editorial.querium.com/swpwr/public/index-YyiH-LRh.js")  # This gets a CORB error
            # frag.add_javascript_url("public/index-YyiH-LRh.js") # Need to update any time swpwr gets rebuilt
            # frag.add_javascript(self.resource_string("public/index-YyiH-LRh.js")) # Need to update any time swpwr gets rebuilt
            # This script module apparently cannot be generated using the Fragment library, so we'll next try hard coding it into the page template.
            # frag.add_resource('<script type="module" src="/public/index-YyiH-LRh.js"></script>','application/javascript','head')
            # frag.add_resource(final_string,'application/javascript','foot')

#NOTYET         stepwise_setup_string = '''
#NOTYET           var options = {
#NOTYET             hideMenu: true,
#NOTYET             readySet: false,
#NOTYET             issueSubmit: true,
#NOTYET             showMe: false,
#NOTYET             hint: true,
#NOTYET             scribbles: false
#NOTYET           };
#NOTYET           querium.appID = "SW4WPapp";
#NOTYET           console.info("querium.appID = " + querium.appID);
#NOTYET           querium.student = "SW4WPuser";
#NOTYET           console.info("querium.student = " + querium.student);
#NOTYET           querium.options = options;
#NOTYET           console.info("querium.options.hideMenu = " + querium.options.hideMenu);
#NOTYET           console.info("querium.options.readySet = " + querium.options.readySet);
#NOTYET           console.info("querium.options.issueSubmit = " + querium.options.issueSubmit);
#NOTYET           console.info("querium.options.showMe = " + querium.options.showMe);
#NOTYET           console.info("querium.options.hint = " + querium.options.hint);
#NOTYET           console.info("querium.options.scribbles = " + querium.options.scribbles);
#NOTYET           querium.serverURL = localStorage.getItem('server');
#NOTYET           console.info("querium.serverURL = " + querium.serverURL);
#NOTYET         '''
#NOTYET         frag.add_resource(stepwise_setup_string,'application/javascript','foot')
#NOTYET
#NOTYET         if DEBUG: logger.info("SWPWRXBlock student_view() head={e}".format(e=frag.head_html()))
#NOTYET         if DEBUG: logger.info("SWPWRXBlock student_view() body={e}".format(e=frag.body_html()))
#NOTYET         if DEBUG: logger.info("SWPWRXBlock student_view() foot={e}".format(e=frag.foot_html()))
#NOTYET         if DEBUG: logger.info("SWPWRXBlock student_view() calling frag.initialize_js")
        frag.initialize_js('SWPWRXStudent', {})  # Call the entry point
        return frag


    # PUBLISH_GRADE
    # For rescoring events
    def publish_grade(self):
        if DEBUG: logger.info("SWPWRXBlock publish_grade() self.raw_earned={e} self.weight={w}".format(e=self.raw_earned,w=self.weight))
        if self.raw_earned < 0.0:
           self.raw_earned = 0.0
        if self.raw_earned > self.weight:
           self.raw_earned = self.weight
        self.runtime.publish(self, 'grade',
             {   'value': self.raw_earned,
                 'max_value': self.weight
             })



    # SAVE
    def save(self):
        if DEBUG: logger.info("SWPWRXBlock Hi Kent 2024-7-1 17:25 save() self{s}".format(s=self))
        try:
            XBlock.save(self)       # Call parent class save()
        # except (NameError,AttributeError,InvalidScopeError) as e:
        except Exception as e:
            logger.info('SWPWRXBlock save() had an error: {e}'.format(e=e))
        if DEBUG: logger.info("SWPWRXBlock save() back from parent save. self.solution={s}".format(s=self.solution))


    # GET_DATA: RETURN DATA FOR THIS QUESTION
    @XBlock.json_handler
    def get_data(self, msg, suffix=''):
        if DEBUG: logger.info("SWPWRXBlock get_data() entered. msg={msg}".format(msg=msg))

        if self.my_max_attempts is None:
            self.my_max_attempts = -1

        data = {
            "question" : self.question,
            "grade" : self.grade,
            "solution" : self.solution,
            "count_attempts" : self.count_attempts,
            "variants_count" : self.variants_count,
            "max_attempts" : self.my_max_attempts
        }
        if DEBUG: logger.info("SWPWRXBlock get_data() data={d}".format(d=data))
        json_data = json.dumps(data)
        return json_data

    # SAVE GRADE
    @XBlock.json_handler
    def save_grade(self, data, suffix=''):
        if DEBUG: logger.info('SWPWRXBlock save_grade() entered')
        if DEBUG: logger.info("SWPWRXBlock save_grade() self.max_attempts={a}".format(a=self.max_attempts))

        # Check for missing grading attributes

        if DEBUG: logger.info("SWPWRXBlock save_grade() initial self={a}".format(a=self))
        if DEBUG: logger.info("SWPWRXBlock save_grade() initial data={a}".format(a=data))

        try: swpwr_results = self.swpwr_results
        except (NameError,AttributeError) as e:
             if DEBUG: logger.info('SWPWRXBlock save_grade() self.swpwr_results was not defined: {e}'.format(e=e))
             swpwr_results = ""

        try: q_weight = self.q_weight
        except (NameError,AttributeError) as e:
             if DEBUG: logger.info('SWPWRXBlock save_grade() self.q_weight was not defined: {e}'.format(e=e))
             q_weight = 1.0

        try: q_grade_showme_ded = self.q_grade_showme_ded
        except (NameError,AtrributeError) as e:
             if DEBUG: logger.info('SWPWRXBlock save_grade() self.q_grade_showme_dev was not defined: {e}'.format(e=e))
             q_grade_showme_ded = -1

        try: q_grade_hints_count = self.q_grade_hints_count
        except (NameError,AtrributeError) as e:
             if DEBUG: logger.info('SWPWRXBlock save_grade() self.q_grade_hints_count was not defined: {e}',format(e=e))
             q_grade_hints_count = -1

        try: q_grade_hints_ded = self.q_grade_hints_ded
        except (NameError,AtrributeError) as e:
             if DEBUG: logger.info('SWPWRXBlock save_grade() self.q_grade_hints_ded was not defined: {e}'.format(e=e))
             q_grade_hints_ded = -1

        try: q_grade_errors_count = self.q_grade_errors_count
        except (NameError,AtrributeError) as e:
             if DEBUG: logger.info('SWPWRXBlock save_grade() self.q_grade_errors_count was not defined: {e}'.format(e=e))
             q_grade_errors_count = -1

        try: q_grade_errors_ded = self.q_grade_errors_ded
        except (NameError,AtrributeError) as e:
             if DEBUG: logger.info('SWPWRXBlock save_grade() self.q_grade_errors_ded was not defined: {e}'.format(e=e))
             q_grade_errors_ded = -1

        try: q_grade_min_steps_count = self.q_grade_min_steps_count
        except (NameError,AtrributeError) as e:
             if DEBUG: logger.info('SWPWRXBlock save_grade() self.q_grade_min_steps_count was not defined: {e}'.format(e=e))
             q_grade_min_steps_count = -1

        try: q_grade_min_steps_ded = self.q_grade_min_steps_ded
        except (NameError,AtrributeError) as e:
             if DEBUG: logger.info('SWPWRXBlock save_grade() self.q_grade_min_steps_ded was not defined: {e}'.format(e=e))
             q_grade_min_steps_ded = -1

        # Apply grading defaults

        if q_weight == -1:
            if DEBUG: logger.info('SWPWRXBlock save_grade() weight set to 1.0')
            q_weight = 1.0
        if q_grade_showme_ded == -1:
            if DEBUG: logger.info('SWPWRXBlock save_grade() showme default set to 3.0')
            q_grade_showme_ded = 3.0
        if q_grade_hints_count == -1:
            if DEBUG: logger.info('SWPWRXBlock save_grade() hints_count default set to 2')
            q_grade_hints_count = 2
        if q_grade_hints_ded == -1:
            if DEBUG: logger.info('SWPWRXBlock save_grade() hints_ded default set to 1.0')
            q_grade_hints_ded = 1.0
        if q_grade_errors_count == -1:
            if DEBUG: logger.info('SWPWRXBlock save_grade() errors_count default set to 3')
            q_grade_errors_count = 3
        if q_grade_errors_ded == -1:
            if DEBUG: logger.info('SWPWRXBlock save_grade() errors_ded default set to 1.0')
            q_grade_errors_ded = 1.0
        if q_grade_min_steps_ded == -1:
            if DEBUG: logger.info('SWPWRXBlock save_grade() min_steps_ded default set to 0.25')
            q_grade_min_steps_ded = 0.25

        """
        Count the total number of VALID steps the student input.
        Used to determine if they get full credit for entering at least a min number of good steps.
        """
        valid_steps = 0

        if DEBUG: logger.info("SWPWRXBlock save_grade() count valid_steps data={d}".format(d=data))
        step_details = data['stepDetails']
        if DEBUG: logger.info("SWPWRXBlock save_grade() count valid_steps step_details={d}".format(d=step_details))
        if DEBUG: logger.info("SWPWRXBlock save_grade() count valid_steps len(step_details)={l}".format(l=len(step_details)))
        for c in range(len(step_details)):
            if DEBUG: logger.info("SWPWRXBlock save_grade() count valid_steps begin examine step c={c} step_details[c]={d}".format(c=c,d=step_details[c]))
            for i in range (len(step_details[c]['info'])):
                if DEBUG: logger.info("SWPWRXBlock save_grade() count valid_steps examine step c={c} i={i} step_details[c]['info']={s}".format(c=c,i=i,s=step_details[c]['info']))
                if DEBUG: logger.info("SWPWRXBlock save_grade() count valid_steps examine step c={c} i={i} step_details[c]['info'][i]={s}".format(c=c,i=i,s=step_details[c]['info'][i]))
                step_status = step_details[c]['info'][i]['status']
                if (step_status == 0):       # victory valid_steps += 1
                    valid_steps += 1
                    if DEBUG: logger.info("SWPWRXBlock save_grade() count valid_steps c={c} i={i} victory step found".format(c=c,i=i))
                elif (step_status == 1):     # valid step
                    valid_steps += 1
                    if DEBUG: logger.info("SWPWRXBlock save_grade() count valid_steps c={c} i={i} valid step found".format(c=c,i=i))
                elif (step_status == 3):     # invalid step
                    valid_steps += 0         # don't count invalid steps
                else:
                    if DEBUG: logger.info("SWPWRXBlock save_grade() count valid_steps c={c} i={i} ignoring step_status={s}".format(c=c,i=i,s=step_status))
                if DEBUG: logger.info("SWPWRXBlock save_grade() count valid_steps examine step c={c} i={i} step_status={s} valid_steps={v}".format(c=c,i=i,s=step_status,v=valid_steps))
        if DEBUG: logger.info("SWPWRXBlock save_grade() final valid_steps={v}".format(v=valid_steps))

        grade=3.0
        max_grade=grade

        if DEBUG: logger.info('SWPWRXBlock save_grade() initial grade={a} errors={b} errors_count={c} hints={d} hints_count={e} showme={f} min_steps={g} valid_steps={h}'.format(a=grade,b=data['errors'],c=q_grade_errors_count,d=data['hints'],e=q_grade_hints_count,f=data['usedShowMe'],g=q_grade_min_steps_count,h=valid_steps))
        if data['errors']>q_grade_errors_count:
            grade=grade-q_grade_errors_ded
            if DEBUG: logger.info('SWPWRXBlock save_grade() errors test errors_ded={a} grade={b}'.format(a=q_grade_errors_ded,b=grade))
        if data['hints']>q_grade_hints_count:
            grade=grade-q_grade_hints_ded
            if DEBUG: logger.info('SWPWRXBlock save_grade() hints test hints_ded={a} grade={b}'.format(a=q_grade_hints_ded,b=grade))
        if data['usedShowMe']:
            grade=grade-q_grade_showme_ded
            if DEBUG: logger.info('SWPWRXBlock save_grade() showme test showme_ded={a} grade={b}'.format(a=q_grade_showme_ded,b=grade))
        
        # Don't subtract min_steps points on a MatchSpec problem or DomainOf
        self.my_q_definition = data['answered_question']['q_definition']
        if DEBUG: logger.info('SWPWRXBlock save_grade() check on min_steps deduction grade={g} max_grade={m} q_grade_min_steps_count={c} q_grade_min_steps_ded={d} self.my_q_definition={q}'.format(g=grade,m=max_grade,c=q_grade_min_steps_count,d=q_grade_min_steps_ded,q=self.my_q_definition))
        if (grade >= max_grade and valid_steps < q_grade_min_steps_count and self.my_q_definition.count('MatchSpec') == 0 and self.my_q_definition.count('DomainOf') == 0 ):
            grade=grade-q_grade_min_steps_ded
            if DEBUG: logger.info('SWPWRXBlock save_grade() took min_steps deduction after grade={g}'.format(g=grade))
        else:
            if DEBUG: logger.info('SWPWRXBlock save_grade() did not take min_steps deduction after grade={g}'.format(g=grade))

        if grade<0.0:
            logger.info('SWPWRXBlock save_grade() zero negative grade')
            grade=0.0

        if DEBUG: logger.info("SWPWRXBlock save_grade() final grade={a} q_weight={b}".format(a=grade,b=q_weight))

        self.runtime.publish(self, 'grade',
            {   'value': (grade/3.0)*q_weight,
                'max_value': 1.0*q_weight
            })

        if DEBUG: logger.info("SWPWRXBlock save_grade() final data={a}".format(a=data))
        self.solution = data
        self.grade = grade
        if DEBUG: logger.info("SWPWRXBlock save_grade() final self.solution={a}".format(a=self.solution))

        # Don't increment attempts on save grade.  We want to increment them when the student starts
        # a question, not when they finish.  Otherwise people can start the question as many times
        # as they want as long as they don't finish it, then reload the page.
        # self.count_attempts += 1
        # make sure we've recorded this atttempt, but it should have been done in start_attempt():
        try:
            if self.q_index != -1:
                self.variants_attempted = set.bit_set_one(self.variants_attempted,self.q_index)
                if DEBUG: logger.info("SWPWRXBlock save_grade() record variants_attempted for variant {a}".format(v=self.q_index))
                self.previous_variant = self.q_index
                if DEBUG: logger.info("SWPWRXBlock save_grade() record previous_variant for variant {a}".format(v=self.previous_variant))
            else:
                if DEBUG: logger.error("SWPWRXBlock save_grade record variants_attempted for variant -1")
        except (NameError,AttributeError) as e:
            if DEBUG: logger.warning('SWPWRXBlock save_grade() self.q_index was not defined: {e}'.format(e=e))

        self.save()     # Time to persist our state!!!

        # if DEBUG: logger.info("SWPWRXBlock save_grade() final self={a}".format(a=self))
        if DEBUG: logger.info("SWPWRXBlock save_grade() final self.count_attempts={a}".format(a=self.count_attempts))
        if DEBUG: logger.info("SWPWRXBlock save_grade() final self.solution={a}".format(a=self.solution))
        if DEBUG: logger.info("SWPWRXBlock save_grade() final self.grade={a}".format(a=self.grade))
        if DEBUG: logger.info("SWPWRXBlock save_grade() final self.weight={a}".format(a=self.weight))
        if DEBUG: logger.info("SWPWRXBlock save_grade() final self.variants_attempted={v}".format(v=self.variants_attempted))
        if DEBUG: logger.info("SWPWRXBlock save_grade() final self.previous_variant={v}".format(v=self.previous_variant))



    # START ATTEMPT
    @XBlock.json_handler
    def start_attempt(self, data, suffix=''):
        if DEBUG: logger.info("SWPWRXBlock start_attempt() entered")
        if DEBUG: logger.info("SWPWRXBlock start_attempt() data={d}".format(d=data))
        if DEBUG: logger.info("SWPWRXBlock start_attempt() self.count_attempts={c} max_attempts={m}".format(c=self.count_attempts,m=self.max_attempts))
        if DEBUG: logger.info("SWPWRXBlock start_attempt() self.variants_attempted={v}".format(v=self.variants_attempted))
        if DEBUG: logger.info("SWPWRXBlock start_attempt() self.previous_variant={v}".format(v=self.previous_variant))
        # logger.info("SWPWRXBlock start_attempt() action={d} sessionId={s} timeMark={t}".format(d=data['status']['action'],s=data['status']['sessionId'],t=data['status']['timeMark']))
        if DEBUG: logger.info("SWPWRXBlock start_attempt() passed q_index={q}".format(q=data['q_index']))
        self.count_attempts += 1
        if DEBUG: logger.info("SWPWRXBlock start_attempt() updated self.count_attempts={c}".format(c=self.count_attempts))
        variant = data['q_index']
        if DEBUG: logger.info("variant is {v}".format(v=variant))
        if self.bit_is_set(self.variants_attempted,variant):
            if DEBUG: logger.info("variant {v} has already been attempted!".format(v=variant))
        else:
            if DEBUG: logger.info("adding variant {v} to self.variants_attempted={s}".format(v=variant,s=self.variants_attempted))
            self.variants_attempted = self.bit_set_one(self.variants_attempted,variant)
            if DEBUG: logger.info("checking bit_is_set {v}={b}".format(v=variant,b=self.bit_is_set(self.variants_attempted,variant)))
            self.previous_variant = variant
            if DEBUG: logger.info("setting previous_variant to {v}".format(v=variant))
            
        return_data = {
            "count_attempts" : self.count_attempts,
        }
        if DEBUG: logger.info("SWPWRXBlock start_attempt() done return_data={return_data}".format(return_data=return_data))
        json_data = json.dumps(return_data)
        return json_data


    # RESET: PICK A NEW VARIANT
    @XBlock.json_handler
    def retry(self, data, suffix=''):
        if DEBUG: logger.info("SWPWRXBlock retry() entered")
        if DEBUG: logger.info("SWPWRXBlock retry() data={d}".format(d=data))
        if DEBUG: logger.info("SWPWRXBlock retry() self.count_attempts={c} max_attempts={m}".format(c=self.count_attempts,m=self.max_attempts))
        if DEBUG: logger.info("SWPWRXBlock retry() self.variants_attempted={v}".format(v=self.variants_attempted))
        if DEBUG: logger.info("SWPWRXBlock retry() pre-pick_question q_index={i}".format(v=self.question['q_index']))
        self.question = self.pick_variant()

        return_data = {
            "question" : self.question,
        }

        if DEBUG: logger.info("SWPWRXBlock retry() post-pick returning self.question={q} return_data={r}".format(q=self.question,r=return_data))
        json_data = json.dumps(return_data)
        return json_data


    # TO-DO: change this to create the scenarios you'd like to see in the
    # workbench while developing your XBlock.
    @staticmethod
    def workbench_scenarios():
        if DEBUG: logger.info('SWPWRXBlock workbench_scenarios() entered')
        """A canned scenario for display in the workbench."""
        return [
            ("SWPWRXBlock",
             """<swpwrxblock/>
             """),
            ("Multiple SWPWRXBlock",
             """<vertical_demo>
                <swpwrxblock/>
                <swpwrxblock/>
                <swpwrxblock/>
                </vertical_demo>
             """),
        ]


    def studio_view(self, context=None):
        if DEBUG: logger.info('SWPWRXBlock studio_view() entered. Hi Kent 2024-7-1 17:29')
        """
        The STUDIO view of the SWPWRXBlock, shown to instructors
        when authoring courses.
        """
        html = self.resource_string("static/html/swpwrxstudio.html")
        frag = Fragment(html.format(self=self))
        frag.add_css(self.resource_string("static/css/swpwrxstudio.css"))
        frag.add_javascript(self.resource_string("static/js/src/swpwrxstudio.js"))

        frag.initialize_js('SWPWRXStudio')
        return frag


    def author_view(self, context=None):
        if DEBUG: logger.info('SWPWRXBlock author_view() entered Hi Kent 2024-7-1 17:27')
        """
        The AUTHOR view of the SWPWRXBlock, shown to instructors
        when previewing courses.
        """
        html = self.resource_string("static/html/swpwrxauthor.html")
        frag = Fragment(html.format(self=self))
        frag.add_css(self.resource_string("static/css/swpwrxauthor.css"))
        frag.add_javascript_url("//cdnjs.cloudflare.com/ajax/libs/mathjax/2.7.1/MathJax.js?config=TeX-MML-AM_HTMLorMML")
        frag.add_javascript(self.resource_string("static/js/src/swpwrxauthor.js"))

        if DEBUG: logger.info("SWPWRXBlock SWPWRXAuthor author_view v={a}".format(a=self.q_definition))

        # tell author_view how many variants are defined
        variants = 1

        if DEBUG: logger.info("SWPWRXBlock SWPWRXAuthor author_view variants={a}".format(a=variants))

        frag.initialize_js('SWPWRXAuthor', variants)
        return frag


    # SAVE QUESTION
    @XBlock.json_handler
    def save_question(self, data, suffix=''):
        if DEBUG: logger.info('SWPWRXBlock save_question() entered')
        self.q_max_attempts = int(data['q_max_attempts'])
        self.q_weight = float(data['q_weight'])
        if data['q_option_showme'].lower() == u'true':
            self.q_option_showme = True
        else:
            self.q_option_showme = False
        if data['q_option_hint'].lower() == u'true':
            self.q_option_hint = True
        else:
            self.q_option_hint = False
        self.q_grade_showme_ded = float(data['q_grade_showme_ded'])
        self.q_grade_hints_count = int(data['q_grade_hints_count'])
        self.q_grade_hints_ded = float(data['q_grade_hints_ded'])
        self.q_grade_errors_count = int(data['q_grade_errors_count'])
        self.q_grade_errors_ded = float(data['q_grade_errors_ded'])
        self.q_grade_min_steps_count = int(data['q_grade_min_steps_count'])
        self.q_grade_min_steps_ded = float(data['q_grade_min_steps_ded'])

        self.q_id = data['id']
        self.q_label = data['label']
        self.q_stimulus = data['stimulus']
        self.q_definition = data['definition']
        self.q_type = data['qtype']
        self.q_display_math = data['display_math']
        self.q_hint1 = data['hint1']
        self.q_hint2 = data['hint2']
        self.q_hint3 = data['hint3']
        self.q_swpwr_problem = data['swpwr_problem']

        self.display_name = "Step-by-Step POWER"

        # mcdaniel jul-2020: fix syntax error in print statement
        print(self.display_name)
        return {'result': 'success'}


# SWPWR RESULTS: Save the final results of the SWPWR React app as a stringified structure.
    @XBlock.json_handler
    def save_swpwr_results(self, data, suffix=''):
        if DEBUG: logger.info("SWPWRXBlock save_swpwr_results() data={d}".format(d=data))
        self.swpwr_results = json.dumps(data, separators=(',', ':'))
        if DEBUG: logger.info("SWPWRXBlock save_swpwr_results() self.swpwr_results={r}".format(r=self.swpwr_results))
        return {'result': 'success'}

    # Do necessary overrides from ScorableXBlockMixin
    def has_submitted_answer(self):
        if DEBUG: logger.info('SWPWRXBlock has_submitted_answer() entered')
        """
        Returns True if the problem has been answered by the runtime user.
        """
        if DEBUG: logger.info("SWPWRXBlock has_submitted_answer() {a}".format(a=self.is_answered))
        return self.is_answered


    def get_score(self):
        if DEBUG: logger.info('SWPWRXBlock get_score() entered')
        """
        Return a raw score already persisted on the XBlock.  Should not
        perform new calculations.
        Returns:
            Score(raw_earned=float, raw_possible=float)
        """
        if DEBUG: logger.info("SWPWRXBlock get_score() earned {e}".format(e=self.raw_earned))
        if DEBUG: logger.info("SWPWRXBlock get_score() max {m}".format(m=self.max_score()))
        return Score(float(self.raw_earned), float(self.max_score()))


    def set_score(self, score):
        """
        Persist a score to the XBlock.
        The score is a named tuple with a raw_earned attribute and a
        raw_possible attribute, reflecting the raw earned score and the maximum
        raw score the student could have earned respectively.
        Arguments:
            score: Score(raw_earned=float, raw_possible=float)
        Returns:
            None
        """
        if DEBUG: logger.info("SWPWRXBlock set_score() earned {e}".format(e=score.raw_earned))
        self.raw_earned = score.raw_earned


    def calculate_score(self):
        """
        Calculate a new raw score based on the state of the problem.
        This method should not modify the state of the XBlock.
        Returns:
            Score(raw_earned=float, raw_possible=float)
        """
        if DEBUG: logger.info("SWPWRXBlock calculate_score() grade {g}".format(g=self.grade))
        if DEBUG: logger.info("SWPWRXBlock calculate_score() max {m}".format(m=self.max_score))
        return Score(float(self.grade), float(self.max_score()))


    def allows_rescore(self):
        """
        Boolean value: Can this problem be rescored?
        Subtypes may wish to override this if they need conditional support for
        rescoring.
        """
        if DEBUG: logger.info("SWPWRXBlock allows_rescore() False")
        return False


    def max_score(self):
        """
        Function which returns the max score for an xBlock which emits a score
        https://openedx.atlassian.net/wiki/spaces/AC/pages/161400730/Open+edX+Runtime+XBlock+API#OpenedXRuntimeXBlockAPI-max_score(self):
        :return: Max Score for this problem
        """
        # Want the normalized, unweighted score here (1), not the points possible (3)
        return 1


    def weighted_grade(self):
        """
        Returns the block's current saved grade multiplied by the block's
        weight- the number of points earned by the learner.
        """
        if DEBUG: logger.info("SWPWRXBlock weighted_grade() earned {e}".format(e=self.raw_earned))
        if DEBUG: logger.info("SWPWRXBlock weighted_grade() weight {w}".format(w=self.q_weight))
        return self.raw_earned * self.q_weight


    def bit_count_ones(self,var):
        """
        Returns the count of one bits in an integer variable
        Note that Python ints are full-fledged objects, unlike in C, so ints are plenty long for these operations.
        """
        if DEBUG: logger.info("SWPWRXBlock bit_count_ones var={v}".format(v=var))
        count=0
        bits = var
        for b in range(32):
            lsb = (bits >> b) & 1;
            count = count + lsb;
        if DEBUG: logger.info("SWPWRXBlock bit_count_ones result={c}".format(c=count))
        return count


    def bit_set_one(self,var,bitnum):
        """
        return var = var with bit 'bitnum' set
        Note that Python ints are full-fledged objects, unlike in C, so ints are plenty long for these operations.
        """
        if DEBUG: logger.info("SWPWRXBlock bit_set_one var={v} bitnum={b}".format(v=var,b=bitnum))
        var = var | (1 << bitnum)
        if DEBUG: logger.info("SWPWRXBlock bit_set_one result={v}".format(v=var))
        return var


    def bit_is_set(self,var,bitnum):
        """
        return True if bit bitnum is set in var
        Note that Python ints are full-fledged objects, unlike in C, so ints are plenty long for these operations.
        """
        if DEBUG: logger.info("SWPWRXBlock bit_is_set var={v} bitnum={b}".format(v=var,b=bitnum))
        result = var & (1 << bitnum)
        if DEBUG: logger.info("SWPWRXBlock bit_is_set result={v} b={b}".format(v=result,b=bool(result)))
        return bool(result)


    def pick_variant(self):
       # pick_variant() selects one of the available question variants that we have not yet attempted.
       # If there is only one variant left, we have to return that one.
       # If there are 2+ variants left, do not return the same one we started with.
       # If we've attempted all variants, we clear the list of attempted variants and pick again.
       #  Returns the question structure for the one we will use this time.

        try:
            prev_index = self.q_index
        except (NameError,AttributeError) as e:
            prev_index = -1

        if DEBUG: logger.info("SWPWRXBlock pick_variant() started replacing prev_index={p}".format(p=prev_index))

        # If there's no self.q_index, then this is our first look at this question in this session, so
        # use self.previous_variant if we can.  This won't restore all previous attempts, but makes sure we
        # don't use the variant that is displayed in the student's last attempt data.
        if (prev_index == -1):
            try:         # use try block in case attribute wasn't saved in previous student work
                 prev_index = self.previous_variant
                 if DEBUG: logger.info("SWPWRXBlock pick_variant() using previous_variant for prev_index={p}".format(p=prev_index))
            except (NameError,AttributeError) as e:
                 if DEBUG: logger.info("SWPWRXBlock pick_variant() self.previous_variant does not exist. Using -1: {e}".format(e=e))
                 prev_index = -1

        if self.bit_count_ones(self.variants_attempted) >= self.variants_count:
            if DEBUG: logger.warn("SWPWRXBlock pick_variant() seen all variants attempted={a} count={c}, clearing variants_attempted".format(a=self.variants_attempted,c=self.variants_count))
            self.variants_attempted = 0			# We have not yet attempted any variants

        tries = 0					# Make sure we dont try forever to find a new variant
        max_tries = 100

        if self.variants_count <= 0:
            if DEBUG: logger.warn("SWPWRXBlock pick_variant() bad variants_count={c}, setting to 1.".format(c=self.variants_count))
            self.variants_count = 1;

        while tries<max_tries:
            tries=tries+1
            q_randint = random.randint(0, ((self.variants_count*100)-1))	# 0..999 for 10 variants, 0..99 for 1 variant, etc.
            if DEBUG: logger.info("SWPWRXBlock pick_variant() try {t}: q_randint={r}".format(t=tries,r=q_randint))
 
            if q_randint>=0 and q_randint<100:
                q_index=0
            elif q_randint>=100 and q_randint<200:
                q_index=1
            elif q_randint>=200 and q_randint<300:
                q_index=2
            elif q_randint>=300 and q_randint<400:
                q_index=3
            elif q_randint>=400 and q_randint<500:
                q_index=4
            elif q_randint>=500 and q_randint<600:
                q_index=5
            elif q_randint>=600 and q_randint<700:
                q_index=6
            elif q_randint>=700 and q_randint<800:
                q_index=7
            elif q_randint>=800 and q_randint<900:
                q_index=8
            else:
                q_index=9

            # If there are 2+ variants left and we have more tries left, do not return the same variant we started with.
            if q_index == prev_index and tries<max_tries and self.bit_count_ones(self.variants_attempted) < self.variants_count-1:
                if DEBUG: logger.info("SWPWRXBlock pick_variant() try {t}: with bit_count_ones(variants_attempted)={v} < variants_count={c}-1 we won't use the same variant {q} as prev variant".format(t=tries,v=self.bit_count_ones(self.variants_attempted),c=self.variants_count,q=q_index))
                break

            if not self.bit_is_set(self.variants_attempted,q_index):
                if DEBUG: logger.info("SWPWRXBlock pick_variant() try {t}: found unattempted variant {q}".format(t=tries,q=q_index))
                break
            else:
                if DEBUG: logger.info("pick_variant() try {t}: variant {q} has already been attempted".format(t=tries,q=q_index))
                if self.bit_count_ones(self.variants_attempted) >= self.variants_count:
                    if DEBUG: logger.info("pick_variant() try {t}: we have attempted all {c} variants. clearning self.variants_attempted.".format(t=tries,c=self.bit_count_ones(self.variants_attempted)))
                    q_index = 0		# Default
                    self.variants_attempted = 0;
                    break

        if tries>=max_tries:
            if DEBUG: logger.error("pick_variant() could not find an unattempted variant of {l} in {m} tries! clearing self.variants_attempted.".format(l=self.q_label,m=max_tries))
            q_index = 0		# Default
            self.variants_attempted = 0;

        if DEBUG: logger.info("pick_variant() Selected variant {v}".format(v=q_index))

        # Note: we won't set self.variants_attempted for this variant until they actually begin work on it (see start_attempt() below)

        question = {
            "q_user" : self.xb_user_email,
            "q_index" : 0,
            "q_label" : self.q_label,
            "q_stimulus" : self.q_stimulus,
            "q_definition" : self.q_definition,
            "q_type" :  self.q_type,
            "q_display_math" :  self.q_display_math,
            "q_hint1" :  self.q_hint1,
            "q_hint2" :  self.q_hint2,
            "q_hint3" :  self.q_hint3,
            "q_swpwr_problem" : self.q_swpwr_problem,
            # "q_swpwr_prepare_2_correct": self.q_swpwr_prepare_2_correct,
            # "q_swpwr_prepare_3_correct": self.q_swpwr_prepare_3_correct,
            # "q_swpwr_organize_1_schema_name": self.q_swpwr_organize_1_schema_name,
            # "q_swpwr_explain_2_correct": self.q_swpwr_explain_2_correct,
            # "q_swpwr_review_1_correct": self.q_swpwr_review_1_correct,
            "q_swpwr_rank": self.q_swpwr_rank,
            "q_swpwr_invalid_schemas": self.q_swpwr_invalid_schemas,
            "q_swpwr_problem_hints": self.q_swpwr_problem_hints,
            "q_weight" :  self.my_weight,
            "q_max_attempts" : self.my_max_attempts,
            "q_option_hint" : self.my_option_hint,
            "q_option_showme" : self.my_option_showme,
            "q_grade_showme_ded" : self.my_grade_showme_ded,
            "q_grade_hints_count" : self.my_grade_hints_count,
            "q_grade_hints_ded" : self.my_grade_hints_ded,
            "q_grade_errors_count" : self.my_grade_errors_count,
            "q_grade_errors_ded" : self.my_grade_errors_ded,
            "q_grade_min_steps_count" : self.my_grade_min_steps_count,
            "q_grade_min_steps_ded" : self.my_grade_min_steps_ded,
        }

        if DEBUG: logger.info("SWPWRXBlock pick_variant() returned question q_index={i} question={q}".format(i=question['q_index'],q=question))
        return question
<|MERGE_RESOLUTION|>--- conflicted
+++ resolved
@@ -999,7 +999,6 @@
                                           'title: "' + 'SAMPLE' + '", ' + \
                                           'stimulus: "' + self.q_stimulus + '", ' + \
                                           'topic: "' + 'gradeBasicAlgebra' + '", ' + \
-<<<<<<< HEAD
                                           'definition: \'' + str(self.q_definition).replace('\'', '&apos;') + '\', ' + \
                                           'wpHintsString: \'' + str(self.q_swpwr_problem_hints).replace('\'', '&apos;') + '\', ' + \
                                           'mathHints: [' + \
@@ -1043,13 +1042,6 @@
                            ' } catch(e) {' + \
                            '   console.log( "Could not decode wpHints string",e.message );' + \
                            ' };'
-=======
-                                          'definition: "' + self.q_definition + '", ' + \
-                                          'mathHints: "' + '[]' + '",' + \
-                                          'wpHints: "' + self.q_swpwr_problem_hints + '"' + \
-                                        ' },' + \
-                             ' };'
->>>>>>> 2a28372d
             if DEBUG: logger.info("SWPWRXBlock student_view() swpwr_string={e}".format(e=swpwr_string))
             frag.add_resource(swpwr_string,'application/javascript','head')
             # Emit the Python dict into the HTML as Javascript object
