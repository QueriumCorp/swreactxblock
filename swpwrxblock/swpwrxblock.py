--- conflicted
+++ resolved
@@ -868,7 +868,6 @@
             # frag.add_content(html_string)
         else:
             swpwr_string = 'window.swpwr = {' + \
-<<<<<<< HEAD
                            '    options: {' + \
                            '        swapiUrl: "https://swapi2.onrender.com", ' + \
                            '        gltfUrl: "https://s3.amazonaws.com/stepwise-editorial.querium.com/swpwr/dist/models/", ' + \
@@ -890,31 +889,10 @@
                            '        definition: \'' + str(self.q_definition).replace('\'', '&apos;') + '\', ' + \
 			   '        wpHintsString: \'' + str(self.q_swpwr_problem_hints).replace('\'', '&apos;') + '\', ' + \
                            '        mathHints: [' + \
-=======
-                             ' options: { swapiUrl: "https://swapi2.onrender.com/", ' + \
-                                          'gltfUrl: "https://s3.amazonaws.com/stepwise-editorial.querium.com/swpwr/dist/models/", ' + \
-                                          'rank: "' + self.q_swpwr_rank + '", ' + \
-                                          'disabledSchemas: "' + self.q_swpwr_invalid_schemas + '"' + \
-                                        '}, ' + \
-                             ' student: { studentId: "' + self.xb_user_email + '", ' + \
-                                          'fullName: "' + 'SAMPLE SAMPLE' + '", ' + \
-                                          'familiarName: "' + 'SAMPLE' + '"' + \
-                                        ' },' + \
-                             ' problem: { appKey: "' + 'JiraTestPage' + '", ' + \
-                                          'policyId: "' + '$A9$' + '", ' + \
-                                          'problemId: "' + self.q_id + '", ' + \
-                                          'title: "' + 'SAMPLE' + '", ' + \
-                                          'stimulus: \'' + str(self.q_stimulus).replace('\'', '&apos;') + '\', ' + \
-                                          'topic: "' + 'gradeBasicAlgebra' + '", ' + \
-                                          'definition: \'' + str(self.q_definition).replace('\'', '&apos;') + '\', ' + \
-                                          'wpHintsString: \'' + str(self.q_swpwr_problem_hints).replace('\'', '&apos;') + '\', ' + \
-                                          'mathHints: [' + \
->>>>>>> 547d5daf
-                                          '  "' + str(self.q_hint1).replace('\'', '&apos;').replace('\"', '&quot;') + '",' + \
-                                          '  "' + str(self.q_hint2).replace('\'', '&apos;').replace('\"', '&quot;') + '",' + \
-                                          '  "' + str(self.q_hint3).replace('\'', '&apos;').replace('\"', '&quot;') + '"' + \
-                                          ']' + \
-<<<<<<< HEAD
+                           '                   "' + str(self.q_hint1).replace('\'', '&apos;').replace('\"', '&quot;') + '",' + \
+                           '                   "' + str(self.q_hint2).replace('\'', '&apos;').replace('\"', '&quot;') + '",' + \
+                           '                   "' + str(self.q_hint3).replace('\'', '&apos;').replace('\"', '&quot;') + '"' + \
+                           '                   ]' + \
                            '    },' + \
                            '    handlers: {' + \
                            '        onComplete: (session,log) => {' + \
@@ -943,50 +921,13 @@
                            '        };' + \
                            '    };' + \
                            '};' + \
-=======
-                                       '},' + \
-                             ' handlers: {' + \
-                                          'onComplete: (session,log) => {' + \
-                                          '  console.info("onComplete session",session);' + \
-                                          '  console.info("onComplete log",log);' + \
-                                          '  console.info("onComplete handlerUrlSwpwrResults",handlerUrlSwpwrResults);' + \
-                                          '  const solution = [session,log];' + \
-                                          '  var solution_string = JSON.stringify(solution);' + \
-                                          '  console.info("onComplete solution_string",solution_string);' + \
-                                          '  $.ajax({' + \
-                                          '    type: "POST",' + \
-                                          '    url: handlerUrlSwpwrResults,' + \
-                                          '    data: solution_string,' + \
-                                          '    success: function (data,msg) {' + \
-                                          '      console.info("onComplete solution POST success");' + \
-                                          '      console.info("onComplete solution POST data",data);' + \
-                                          '      console.info("onComplete solution POST msg",msg);' + \
-                                          '    },' + \
-                                          '    error: function(XMLHttpRequest, textStatus, errorThrown) {' + \
-                                          '      console.info("onComplete solution POST error textStatus=",textStatus," errorThrown=",errorThrown);' + \
-                                          '    }' + \
-                                          '  });' + \
-                                          '  $(\'.SWPowerComponent\').hide();' + \
-                                          '  $(\'.problem-complete\').show();' + \
-                                          '  $(\'.unit-navigation\').show();' + \
-                                          '},' + \
-                                        '}' + \
-                                     '};' + \
-                                  '};' + \
->>>>>>> 547d5daf
                            'try { ' + \
-                           '   console.log( "before JSON.parse wpHintsString ",window.swpwr.problem.wpHintsString);' + \
-                           '   window.swpwr.problem.wpHints = JSON.parse(window.swpwr.problem.wpHintsString);' + \
-                           '   console.log( "wpHints data is ",window.swpwr.problem.wpHints );' + \
-<<<<<<< HEAD
+                           '    console.log( "before JSON.parse wpHintsString ",window.swpwr.problem.wpHintsString);' + \
+                           '    window.swpwr.problem.wpHints = JSON.parse(window.swpwr.problem.wpHintsString);' + \
+                           '    console.log( "wpHints data is ",window.swpwr.problem.wpHints );' + \
                            '} catch(e) {' + \
-                           '   console.log( "Could not decode wpHints string",e.message );' + \
+                           '    console.log( "Could not decode wpHints string",e.message );' + \
                            '};'
-=======
-                           ' } catch(e) {' + \
-                           '   console.log( "Could not decode wpHints string",e.message );' + \
-                           ' };'
->>>>>>> 547d5daf
             if DEBUG: logger.info("SWPWRXBlock student_view() swpwr_string={e}".format(e=swpwr_string))
             frag.add_resource(swpwr_string,'application/javascript','foot')
             # Emit the Python dict into the HTML as Javascript object
