--- conflicted
+++ resolved
@@ -4,11 +4,7 @@
     <div id="qqROOT" style="height: 100vh; width:100vw;"><h2>This app is not supported on this browser.</h2></div>
 
     <!-- Load main React app filename -->
-<<<<<<< HEAD
-    <script type=module crossorigin src=/static/xblock/resources/swpwrxblock/public/index-BS_n1J55.js></script>
-=======
     <script type=module crossorigin src=/static/xblock/resources/swpwrxblock/public/index-wdwnaSva.js></script>
->>>>>>> 704c1f13
     <link rel=stylesheet crossorigin href=/static/xblock/resources/swpwrxblock/public/index-D0ilfvLG.css>
 
 </div>