<!-- top-level div that head.html code looks for to load the React.js libraries -->
<div class="sw-reactjs-xblock">
    <!-- React UI div -->
    <div id="root" style="height: 100vh; width:100vw;"><h2>This app is not supported on this browser.</h2></div>

    <!-- Load main React app filename -->
<<<<<<< HEAD
    <script type=module crossorigin src=/static/xblock/resources/swpwrxblock/public/index-D-dAUBPP.js></script>
    <link rel=stylesheet crossorigin href=/static/xblock/resources/swpwrxblock/public/index-OaTzgqLQ.css>
=======
    <script type=module crossorigin src=/static/xblock/resources/swpwrxblock/public/index-D4G2dk1r.js></script>
    <link rel=stylesheet crossorigin href=/static/xblock/resources/swpwrxblock/public/index-DW63aFa4.css>
>>>>>>> 4c356fbd

    <!-- ### START OF STEPWISE STUFF ### -->
    <!-- The following div holds the SW component off screen -->
    <!-- <div id="swBackStage" style="position: fixed; left: -10000px"> -->
      <!-- when the s navs to the StepWise page to work the problem, we reparent the #swClient into the page -->
      <!-- style="position: relative; flex-grow:2;" -->
      <!-- JVR says the <querium> tag stuff is no longer needed
      <!-- <div id="swClient"> -->
        <!-- <querium></querium> -->
      <!-- </div> -->
    <!-- </div> -->

</div><|MERGE_RESOLUTION|>--- conflicted
+++ resolved
@@ -4,13 +4,8 @@
     <div id="root" style="height: 100vh; width:100vw;"><h2>This app is not supported on this browser.</h2></div>
 
     <!-- Load main React app filename -->
-<<<<<<< HEAD
-    <script type=module crossorigin src=/static/xblock/resources/swpwrxblock/public/index-D-dAUBPP.js></script>
-    <link rel=stylesheet crossorigin href=/static/xblock/resources/swpwrxblock/public/index-OaTzgqLQ.css>
-=======
     <script type=module crossorigin src=/static/xblock/resources/swpwrxblock/public/index-D4G2dk1r.js></script>
     <link rel=stylesheet crossorigin href=/static/xblock/resources/swpwrxblock/public/index-DW63aFa4.css>
->>>>>>> 4c356fbd
 
     <!-- ### START OF STEPWISE STUFF ### -->
     <!-- The following div holds the SW component off screen -->
